from mspasspy.ccore.utility import (
    Metadata,
    MsPASSError,
    AtomicType,
    ErrorSeverity,
    ProcessingStatus,
)
from mspasspy.ccore.seismic import (
    Seismogram,
    TimeSeries,
    TimeSeriesEnsemble,
    SeismogramEnsemble,
    TimeSeriesVector,
)
from mspasspy.ccore.algorithms.basic import (
    TimeWindow,
    _TopMute,
    _WindowData,
    _WindowData3C,
    repair_overlaps,
    splice_segments,
)
from mspasspy.ccore.algorithms.amplitudes import (
    _scale,
    _scale_ensemble,
    _scale_ensemble_members,
    ScalingMethod,
)
from mspasspy.util.decorators import mspass_func_wrapper, mspass_method_wrapper


def ensemble_error_post(d, alg, message, severity):
    """
    This is a small helper function useful for error handlers in except
    blocks for ensemble objects.  If a function is called on an ensemble
    object that throws an exception this function will post the message
    posted to all ensemble members.  It silently does nothing if the
    ensemble is empty.
    :param d: is the ensemble data to be handled.  It print and error message
      and returns doing nothing if d is not one of the known ensemble
      objects.
    :param alg: is the algorithm name posted to elog on each member
    :param message: is the string posted to all members
    :param severity: is the error severity level
    """
    if isinstance(d, TimeSeriesEnsemble) or isinstance(d, SeismogramEnsemble):
        n = len(d.member)
        if n <= 0:
            return
        for i in range(n):
            d.member[i].elog.log_error(alg, str(message), severity)
    else:
        print(
            "Coding error - ensemble_error_post was passed an unexpected data type of",
            type(d),
        )
        print("Not treated as fatal but a bug fix is needed")


def _post_amplitude(d, method, amp):
    """
    Internal small helper function for repeated tests of method - posts the
    computed amplitudes to metadata with a different key for each method
    used to compute amplitude.
    """
    if method == "rms" or method == "RMS":
        d["rms_amplitude"] = amp
    elif method == "perc":
        d["perc_amplitude"] = amp
    elif method == "MAD" or method == "mad":
        d["mad_amplitude"] = amp
    else:
        d["amplitude"] = amp


@mspass_func_wrapper
# inplace_return was intentionally ommitted from thie arg list here because
# False should always be enforced.  If the default changed that would
# break this function.
def scale(
    d,
    *args,
    compute_from_window=False,
    window=None,
    method="peak",
    level=1.0,
    scale_by_section=False,
    use_mean=False,
    object_history=False,
    alg_name="scale",
    alg_id=None,
    dryrun=False,
    function_return_key=None,
    handles_ensembles=True,
    checks_arg0_type=True,
    handles_dead_data=True,
    **kwargs,
):
    """
    Top level function interface to data scaling methods.

    This function can be used to scale seismic data contained in any of
    the four seismic data objects defined in mspass:  TimeSeries, Seismogram,
    TimeSeriesEnsemble, and SeismogramEnsemble.   An extensive set of
    amplitude estimation metrics are available by selecting one of the
    allowed values for the method parameter.   Ensembles can be scaled
    at the individual seismogram level or as a whole (scale_by_section=True).

    Note all methods preserve the original amplitude by updating the
    Metadata parameter calib to include the scaling.  i.e. as always the
    amplitude of the data in physical units can be restored by multiplying
    the data samples by calib.

    :param d:  is input data object.  If not one of the four mspass seismic
      data types noted above the function will throw a RuntimeError exception.
    :param compute_from_window: boolean used to compute amplitude and scale
      based on a windowed section of the input waveform.   By default (this
      boolan False) the amplitude for scaling is computed from the full
      waveform.  When True the window argument must contain a valid TimeWindow
      that spans a time range smaller than the data range.  In that situation
      if the window is inconsistent with the data range the return will be
      marked dead and messages will be found posted in elog.  For ensembles
      all or only  portion of the group will be killed if this happens.
      Note this parameter is also ignored when scale_by_section is true.
    :param window:  mspass TimeWindow object defining the time range
      over which the amplitude for scaling is to be computed.  (see the
      compute_from_window parameter description)
    :param method: string defining the gain method to use.  Currently supported
      method values are:  peak, RMS (rms accepted), perc, and MAD
      (also accepts mad or Mad).  Peak uses the largest amplitude for
      scaling.  For 3C data that means vector amplitude while for scalar data
      it is the largest absolute value. rms is the standard rms measure,
      although for 3C data is is rms vector amplitudes so scaling is by the
      number of vectors not the total number of samples (3 times number of
      vectors).  perc uses a sorted percentage clip level metric as used in
      seismic unix.  mad is a variant where the value returned is the
      median absolute deviation (mad) that is actual the same as perc=1/2.
      Default is peak.  WARNING:  if an invalid value for method is passed the
      data will be returned unaltered with a complaint message issue for
      very datum (indivually or in ensembles) run that way.
    :param level:   For all but perc this defines the scale to which the data
      are scaled.  For perc it is used to set the percent clip level.
      If the value passed is illegal (0 or negative for most methods while
      perc must also be positive but less or equal 1) a complain message will
      be posted to elog and the level adjusted to 1.0.
    :param scale_by_section:  is a boolean that controls the scaling
      behavior on ensembles only (It is silently ignored for atomic
      TimeSeries and Seismogram data).  When true a single gain factor is
      applied to all members of an ensemble.  When false each member is
      gained individually as if this function were applied in a loop to
      each member.
    :param use_mean:  boolean used only for ensembles and when scale_by_section is
      True.   The algorithm used in that case has an option to use the mean
      log amplitude for scaling the section instead of the default median
      amplitude.

    :return: Data scaled to specified level.  Note the scaling always preserves
      absolute amplitude by adjusting the value of the calib attribute of the
      return so calib*data is the same value before and after the scaling.
    :rtype: same as input

    """
    if isinstance(d, TimeSeries) or isinstance(d, Seismogram):
        if d.dead():
            return d
    else:
        message = "scale:  received invalid data type={} for arg0".format(str(type(d)))
    # First validate arguments
    # The logic here would be much cleaner if ensembles had an elog attribute
    # may happen as group discussions have proposed that change.  this should
    # change to be cleaner of elog is added to ensmeble objects
    if (
        method != "peak"
        and method != "RMS"
        and method != "rms"
        and method != "perc"
        and method != "MAD"
        and method != "mad"
    ):
        message = (
            "method parameter passed = "
            + method
            + " is not valid.  Should be peak, rms, perc, or mad\nContinuing with no change to data"
        )
        if isinstance(d, TimeSeriesEnsemble) or isinstance(d, SeismogramEnsemble):
            ensemble_error_post(d, alg_name, message, ErrorSeverity.Complaint)
        else:
            # This could cause an abort if the input is not one of the four stock data types
            # but that is ok as that is an obvious usage error and should be a fatal error
            d.elog.log_error(
                alg_name,
                "method parameter passed = "
                + method
                + " is not valid.  "
                + "Should be peak, rms, perc, or mad",
                ErrorSeverity.Complaint,
            )
        return d
    if method == "perc":
        if level <= 0 or level > 1.0:
            message = "perc scaling method given illegal value={plevel}\nDefaulted to 1.0".format(
                plevel=level
            )
            if isinstance(d, TimeSeriesEnsemble) or isinstance(d, SeismogramEnsemble):
                ensemble_error_post(d, alg_name, message, ErrorSeverity.Complaint)
            else:
                d.elog.log_error(alg_name, message, ErrorSeverity.Complaint)
                level = 1.0
    else:
        if level <= 0.0:
            message = "{meth} scaling method given illegal value={slevel}\nDefaulted to 1.0".format(
                meth=method, slevel=level
            )
            if isinstance(d, TimeSeriesEnsemble) or isinstance(d, SeismogramEnsemble):
                ensemble_error_post(d, alg_name, message, ErrorSeverity.Complaint)
            else:
                d.elog.log_error(alg_name, message, ErrorSeverity.Complaint)
            level = 1.0
    if compute_from_window:
        if isinstance(window, TimeWindow):
            ampwin = window
        else:
            message = "optional window parameter set but value is not a TimeWindow object\nReverting to unwindowed estimate"
            if isinstance(d, TimeSeriesEnsemble) or isinstance(d, SeismogramEnsemble):
                ensemble_error_post(d, alg_name, message, ErrorSeverity.Complaint)
            else:
                d.elog.log_error(alg_name, message, ErrorSeverity.Complaint)
            # this is an invalid window because start>end is used as a signal
            # in WindowData to use the entire waveform.  It switches automatically
            # without logging an error (currently).  Definitely a little weird
            # but this hides that detail for python users
            ampwin = TimeWindow(0.0, -1.0)
    else:
        ampwin = TimeWindow(0.0, -1.0)
    # The pybind11 and C++ way of defining an enum class creates an
    # obnoxiously ugly syntax. We insulate the user from this oddity
    # by using a string arg to define this enum passed to _scale
    method_to_use = ScalingMethod.Peak
    if method == "rms" or method == "RMS":
        method_to_use = ScalingMethod.RMS
    elif method == "perc":
        method_to_use = ScalingMethod.perc
    elif method == "MAD" or method == "mad":
        method_to_use = ScalingMethod.MAD
    try:
        # Note this logic depends on an oddity of the C++ api in the
        # functions called with the _scale binding name.   When the TimeWindow
        # is invalid the entire data range is silently used - not viewed as
        # an error.  Hence, the following works only when the logic above to
        # handle the definition of the window parameter is set.
        if isinstance(d, TimeSeries) or isinstance(d, Seismogram):
            amp = _scale(d, method_to_use, level, ampwin)
            _post_amplitude(d, method_to_use, amp)
        elif isinstance(d, TimeSeriesEnsemble) or isinstance(d, SeismogramEnsemble):
            if len(d.member) <= 0:  # Silently return nothing if the ensemble is empy
                return d
            if scale_by_section:
                amp = _scale_ensemble(d, method_to_use, level, use_mean)
                # We post the amplitude the ensembe's metadata in this case
                _post_amplitude(d, method_to_use, amp)
            else:
                ampvec = _scale_ensemble_members(d, method_to_use, level, ampwin)
                i = 0
                for x in d.member:
                    if x.live:
                        _post_amplitude(x, method_to_use, ampvec[i])
                    i += 1
        else:
            raise MsPASSError(
                "scale: input data is not a supported mspass seismic data type", "Fatal"
            )
        return d
    except MsPASSError as err:
        if isinstance(d, Seismogram) or isinstance(d, TimeSeries):
            d.elog.log_error(alg_name, str(err), ErrorSeverity.Invalid)
            d.kill()
        # avoid further isinstance at the expense of a maintenance issue.
        # if we add any other supported data objects we could have a
        # problem here.  This assumes what lands here is an ensemble
        else:
            ensemble_error_post(d, alg_name, err)
            for x in d.member:
                x.kill()
        return d
    # this is needed to handle an oddity recommended on this
    # web site:  http://effbot.org/zone/stupid-exceptions-keyboardinterrupt.htm
    except KeyboardInterrupt:
        raise
    except:
        message = "Something threw an unexpected exception\nThat is a bug that needs to be fixed - contact authors"
        if isinstance(d, Seismogram) or isinstance(d, TimeSeries):
            d.elog.log_error(alg_name, message, ErrorSeverity.Invalid)
        else:
            ensemble_error_post(d, alg_name, message, ErrorSeverity.Invalid)


# not decorated for reasons given in docstring below
def WindowDataAtomic(
    d,
    win_start,
    win_end,
    t0shift=None,
    short_segment_handling="kill",
    log_recoverable_errors=True,
):
    """
    Cut atomic data to a shorter time segment defined by a time range.

    Cutting a smaller waveform segment from a larger waveform segment
    is a very common seismic data processing task.  Handling that low
    level operation needs to be done efficiently but with a reasonable
    number of options.   This function is very fast if the inputs
    match the expected model where the requested time segment is
    inside the range of the datum passed via arg0.   In that mode the
    function is a thin wrapper on a C++ function that does most of
    the work.   When the window is inconsistent with the data,
    which is defined here as a "short segment", more overhead
    is involved if you want to recover something.   To be specific
    a "short segment" means the requested time span for a the
    window operation form win_start to win_end is not completely
    inside (inclusive of the endpoints) the range of the data.

    Handling of "short segments" has these elements:
    1.  If the window range is completely outside the range of
        the data the result is always killed and returned
        as a dead datum with no sample data. (d.npts=0)
    2.  Behavior if there is the window range overlaps but
        has boundaries outside the data range depends on the setting
        of the argument `short_segment_handling` and the
        boolean argument `log_recoverable_errors`.
        If `log_recoverable_errors` is set True (default) and
        the result is returned live (i.e. the error was recoverable
        but the data are flawed) a complaint message describing
        what was done will be posted to the elog container
        of the return.   If False recoveries will be done
        silently.   That can be useful in some algorithms
        (e.g. cross-correlation) where partial segments can be
        handled.  What defines possible recovery is set by
        the `short_segment_handling` string.  It must be
        one of only three possible values or the function
        will abort with a ValueError exception:
        "kill" - (default) does not recovery attempt and will
                 kill any data with time inconsistencies.
        "truncate" - this truncates to the output to the
                time range max(d.t0,win.starttime) to
                min(d.endtime(),win.endtime).
        "pad" - will cause the function to have data in
                the span define dby win_start to win_end but
                the sections where the data are undefined will
                be set to zeros.

    Users should also be aware that this function preserves subsample timing
    in modern earthquake data.   All seismic reflection processing
    systems treat timing as synchronous on all channels.   That assumption
    is not true for data acquired by independent digitizers with
    external timing systems (today always GPS timing).   In MsPASS
    that is handled through the `t0` attribute of atomic data objects and
    the (internal) time shift from GMT used when the time standard is
    shifted to "relative".   A detail of this function is it preserves
    t0 subsample timing so if you carefully examine the t0 value
    on the return of this function it will match the `twin_start`
    value only to the nearest sample.   That way time computed with the
    time method (endtime is a special case for sample npts-1)
    will have subsample accuracy.

    Note:  This function should not normally be used.  WindowData
    calls it directy for atomic inputs and adds only a tiny overhead.
    It can still be used as long as you don't need object-level history.'

    :param d: is the input data.  d must be either a
      :class:`mspasspy.ccore.seismic.TimeSeries` or :class:`mspasspy.ccore.seismic.Seismogram`
      object or the function will log an error to d and return a None.
    :param twin_start: defines the start of timeWindow to be cut
    :type twin_start: :class:`float`
    :param twin_end: defines the end of timeWindow to be cut
    :type twin_end: :class:`float`
    :param t0shift: is an optional time shift to apply to the time window.
      This parameter is convenient to avoid conversions to relative time.
      A typical example would be to set t0shift to an arrival time and let
      the window define time relative to that arrival time.  Default is None
      which cause the function to assume twin is to be used directly.
      It can be specified one of two ways:  (1) as a number where it
      is assumed to be a time shift to apply in seconds, or (2) as a
      a string.  In the later case the string is assumed to be a valid
      key for fetching a time from a datum's Metadata container.
      Note the name t0shift is a bit inconsistent with this usage but
      was retained as the original api did not have the string
      option.
    :type t0shift:  real number (float) or a string that defines a
    Metadata container key.
    :param short_segment_handling: Defines method for handling data where
    the requested interval is shorter than the requested window but does
    have some overlap. `segment_handling_methods` must be one of the following:
      `kill` - in this mode any issues cause the return to be marked dead
               (this is the default)
      'pad' -  in this mode return will have short segments will be padded
               with zeros to define data of the required length.
      'truncate' - in this mode short segments will be truncated on left
                  and/or right to match actual data range.
      Note that if the input time range does not overlap the requested
      interval "kiLl" is always the behavior as by definition the result
      is null.
    :type short_segment_handle:  string (from list above)  Default is "kill".
    Throws a ValueError exception of not one of the accepted values.
    :param log_recoverable_errors:  When True (default) any recoverable
    windowing error (meaning at least a partial overlap in time range)
    will cause a log message to be posted to the elog container of the
    output.  When False recovery will be done silently.  Note when
    `short_segment_handling` is set to "kill" logging is not optional and
    kill will always create an error log entry.

    :return: copy of d with sample range reduced to twin range.  Returns
      an empty version of the parent data type (default constructor) if
      the input is marked dead
    """
    alg = "WindowDataAtomic"
    segment_handling_methods = ["kill", "pad", "truncate"]
    if short_segment_handling not in segment_handling_methods:
        message = (
            "WindowData:   illegal option given for segment_handling_method={}".format(
                str(segment_handling_methods)
            )
        )
        raise ValueError(message)
    if not isinstance(d, (TimeSeries, Seismogram)):
        message = "WindowData:   illegal type for arg0={}\nMust be either TimeSeries or Seismogram".format(
            str(type(d))
        )
        raise TypeError(message)
    if d.dead():
        return d

    def window_message(this_d, tw):
        """
        File scope function standardizes error message for problems.
        """
        message = (
            "Window range: {wst} < t < {wet}  Data range:  {dst} < t < {det}\n".format(
                wst=tw.start, wet=tw.end, dst=this_d.t0, det=this_d.endtime()
            )
        )
        return message

    # This block defines the TimeWindow object twcut to implement the options
    # for handling the possible issues with inconsistencies of the time range requested and data
    # time span.   First define it as the full range and dither the time window if appropriate
    twcut0 = TimeWindow(win_start, win_end)
    twcut = TimeWindow(twcut0)  # the start and end time of this copy may be changed
    if t0shift:
        if isinstance(t0shift, str):
            if d.is_defined(t0shift):
                t0shift = d[t0shift]
            else:
                message = "t0shift argument passed as string value={}\n".format(t0shift)
                message += "Implies use as key to fetch Metadata from datum, but the requested key is not defined\n"
                message += "Setting shift to 0.0 - this is likely to cause later handling to kill this datum"
                d.elog.log_error(alg, message, ErrorSeverity.Complaint)
                t0shift = 0.0
        twcut = twcut.shift(t0shift)
        twcut0 = twcut.shift(t0shift)
    if twcut.end < d.t0 or twcut.start > d.endtime():
        # always kill and return a zero length datum if there is no overlap
        message = "Data time range is outside the time range window time range\n"
        message += window_message(d, twcut)
        d.elog.log_error(alg, message, ErrorSeverity.Invalid)
        d.set_npts(0)
        d.kill()
        return d
    message = str()
    # If either of these get set true we set padding_required True
    cut_on_left = False
    cut_on_right = False
    padding_required = False
    if short_segment_handling != "kill":
        # earthquake data start times are not on a synchronous time mesh so we
        # have to use a rounding algorithm in this block to set windows
        # relative to the sample grid for each datum.
        if twcut.start < (d.t0 - d.dt / 2.0):
            if log_recoverable_errors:
                message += "Window start time is less than data start time\n"
                message += window_message(d, twcut)
                message += "Setting window start time to data start time={}\n".format(
                    d.t0
                )
                d.elog.log_error(alg, message, ErrorSeverity.Complaint)
            twcut.start = d.t0
            cut_on_left = True
        if twcut.end > (d.endtime() + d.dt / 2.0):
            if log_recoverable_errors:
                message += "Window end time is after data end time\n"
                message += window_message(d, twcut)
                message += "Setting window end time to data end time={}\n".format(
                    d.endtime()
                )
                d.elog.log_error(alg, message, ErrorSeverity.Complaint)
            twcut.end = d.endtime()
            cut_on_right = True
        if len(message) > 0:
            if short_segment_handling == "truncate":
                message += "This data segment will be shorter than requested"
            elif short_segment_handling == "pad":
                message += "Datum returned will be zero padded in undefined time range"
        if short_segment_handling == "pad":
            if cut_on_right or cut_on_left:
                padding_required = True
    try:
        if isinstance(d, TimeSeries):
            dcut = _WindowData(d, twcut)
        else:
            # not with current logic this alway means we are handling a Seismogram here
            dcut = _WindowData3C(d, twcut)
        if padding_required:
            if isinstance(d, TimeSeries):
                dpadded = TimeSeries(dcut)
            else:
                dpadded = Seismogram(dcut)
            # preserve subsample timing of t0 from parent
            istart = dcut.sample_number(twcut0.start)
            # this has to be computed from window duration NOT the computed
            # start time using the t0 + i*dt formula of the time method of
            # BasicTimeSeries.   The reason is a subtle rounding issue with
            # subsample timing that can cause a factor of 1 ambiguity from rounding.
            # C++ code uses this same formula so we also need to be consistent
            dpadded.t0 = dcut.time(istart)
            npts = round((twcut0.end - dpadded.t0) / d.dt) + 1
            dpadded.set_npts(npts)  # assume this initializes arrays to zeros
            # a bit more obscure with the : notation here but much faster
            # than using python loops
            istart = dpadded.sample_number(dcut.t0)
            iend = dpadded.sample_number(dcut.endtime()) + 1
            # subsample rounding can cause iend to be one sample to large.
            # this would be easier to handle with a python loop but it
            # would be much slower
            if iend > dpadded.npts:
                di = iend - dpadded.npts
                if di == 1:
                    iend = dpadded.npts
                    icend = dcut.npts - 1
                    if isinstance(d, TimeSeries):
                        dpadded.data[istart:iend] = dcut.data[0:icend]
                    else:
                        dpadded.data[:, istart:iend] = dcut.data[:, 0:icend]
                else:
                    message = "Unexpected return from C++ WindowData function in pad option section\n"
                    message += "Computed sample number for padded sample number start={} and end={}\n".format(
                        istart, iend
                    )
                    message += "Allowed index range = 0 to {}\n".format(dpadded.npts)
                    message += (
                        "This should not happen and is a bug that should be reported"
                    )
                    raise MsPASSError(alg, message, ErrorSeverity.Fatal)
            else:
                if isinstance(d, TimeSeries):
                    dpadded.data[istart:iend] = dcut.data
                else:
                    dpadded.data[:, istart:iend] = dcut.data
            return dpadded
        else:
            return dcut

    except MsPASSError as err:
        # This handler is needed in case the C++ functions WindowData or WindowData3C
        # throw an exception.  With the current logic that should not happen but
        # this makes the code base more robust in the event changes occur
        d.log_error(alg, str(err), ErrorSeverity.Invalid)
        d.kill()
        return d


@mspass_func_wrapper
def WindowData(
    mspass_object,
    win_start,
    win_end,
    t0shift=None,
    short_segment_handling="kill",
    log_recoverable_errors=True,
    overwrite_members=False,
    retain_dead_members=True,
    *args,
    object_history=False,
    alg_name="WindowData",
    alg_id=None,
    dryrun=False,
    handles_ensembles=True,
    checks_arg0_type=True,
    handles_dead_data=True,
    **kwargs,
):
    """
    Apply a window operation to cut out data within a specified time range
    to any MsPASS seismic data object.

    Cutting a smaller waveform segment from a larger waveform segment
    is a very common seismic data processing task.  Handling that low
    level operation needs to be done efficiently but with a reasonable
    number of options.   This function is very fast if the inputs
    match the expected model where the requested time segment is
    inside the range of the datum passed via arg0.   In that mode the
    function is a thin wrapper on a C++ function that does most of
    the work.   When the window is inconsistent with the data,
    which is defined here as a "short segment", more overhead
    is involved if you want to recover something.   To be specific
    a "short segment" means the requested time span for a the
    window operation form win_start to win_end is not completely
    inside (inclusive of the endpoints) the range of the data.

    Handling of "short segments" has these elements:
    1.  If the window range is completely outside the range of
        the data the result is always killed and returned
        as a dead datum with no sample data. (d.npts=0)
    2.  Behavior if there is the window range overlaps but
        has boundaries outside the data range depends on the setting
        of the argument `short_segment_handling` and the
        boolean argument `log_recoverable_errors`.
        If `log_recoverable_errors` is set True (default) and
        the result is returned live (i.e. the error was recoverable
        but the data are flawed) a complaint message describing
        what was done will be posted to the elog container
        of the return.   If False recoveries will be done
        silently.   That can be useful in some algorithms
        (e.g. cross-correlation) where partial segments can be
        handled.  What defines possible recovery is set by
        the `short_segment_handling` string.  It must be
        one of only three possible values or the function
        will abort with a ValueError exception:
        "kill" - (default) does not recovery attempt and will
                 kill any data with time inconsistencies.
        "truncate" - this truncates to the output to the
                time range max(d.t0,win.starttime) to
                min(d.endtime(),win.endtime).
        "pad" - will cause the function to have data in
                the span define dby win_start to win_end but
                the sections where the data are undefined will
                be set to zeros.

    This function handles input that is any valid MsPASS data
    object.  For atomic data it is a very thin wrapper for the
    related function `WindowDataAtomic`.   For atomic data this
    is nothing more than a convenience function that allows you
    to omit the "Atomic" qualifier.  For ensemble data
    this function is more-or-less a loop over all ensemble
    members running `WindowDataAtomic` on each member datum.
    In all cases the return is the same type as the input but
    either shortened to the specified range or killed.
    A special case is ensembles where only some members
    may be killed.

    A special option for ensembles only can be triggered by
    setting the optional argument `overwrite_members` to True.
    Default behavior returns an independent ensemble created
    from the input cut to the requested window interval.
    When `overwrite_members` is set True the windowing of the
    members will be done in place ovewriting the original
    ensemble contents.  i.e. in tha output is a reference to
    the same object as the input.  The primary use of the
    `overwrite_members == False` option is for use in map
    operators on large ensembles as it can significantly
    reduce the memory footprint.

    Note the description of subsample time handling in the
    related docstring for `WindowDataAtomic`.   For ensembles
    each member output preserves subsample timing.
    
    Finally, how the function handles data marked dead is \
    important.  For atomic data the is no complexity.  
    dead is dead and the function just immediately returns
    a reference to the input.  For ensembles some members 
    can be dead or the entire ensemble can be marked dead. 
    If the ensemble is marked dead the function immediately
    returns a reference to the input.  If any members are 
    dead the result will depend on the boolean argument 
    "retain_data_members".  When True (the default) dead 
    members will be copied verbatim to the output.   
    If False the dead members will be SILENTLY deleted.  
    The False option is only recommended if the windowing is 
    internal to a function and the windowed output will be 
    discarded during processing.  Otherwise the error log of why 
    data were killed will be lost.   If you need to save 
    memory by clearing dead bodies use the `Undertaker` 
    class to bury the dead and retain the error log data.  

    :param d: is the input data.  d must be either a
      :class:`mspasspy.ccore.seismic.TimeSeries` or :class:`mspasspy.ccore.seismic.Seismogram`
      object or the function will log an error to d and return a None.
    :param twin_start: defines the start of timeWindow to be cut
    :type twin_start: :class:`float`
    :param twin_end: defines the end of timeWindow to be cut
    :type twin_end: :class:`float`
    :param t0shift: is an optional time shift to apply to the time window.
      This parameter is convenient to avoid conversions to relative time.
      A typical example would be to set t0shift to an arrival time and let
      the window define time relative to that arrival time.  Default is None
      which cause the function to assume twin is to be used directly.
      It can be specified one of two ways:  (1) as a number where it
      is assumed to be a time shift to apply in seconds, or (2) as a
      a string.  In the later case the string is assumed to be a valid
      key for fetching a time from a datum's Metadata container.
      Note the name t0shift is a bit inconsistent with this usage but
      was retained as the original api did not have the string
      option.
    :type t0shift:  real number (float) or a string that defines a
    Metadata container key.
    :param short_segment_handling: Defines method for handling data where
    the requested interval is shorter than the requested window but does
    have some overlap. `segment_handling_methods` must be one of the following:
      `kill` - in this mode any issues cause the return to be marked dead
               (this is the default)
      'pad' -  in this mode return will have short segments will be padded
               with zeros to define data of the required length.
      'truncate' - in this mode short segments will be truncated on left
                  and/or right to match actual data range.
      Note that if the input time range does not overlap the requested
      interval "kiLl" is always the behavior as by definition the result
      is null.
    :type short_segment_handle:  string (from list above)  Default is "kill".
    Throws a ValueError exception of not one of the accepted values.
    :param log_recoverable_errors:  When True (default) any recoverable
    windowing error (meaning at least a partial overlap in time range)
    will cause a log message to be posted to the elog container of the
    output.  When False recovery will be done silently.  Note when
    `short_segment_handling` is set to "kill" logging is not optional and
    kill will always create an error log entry.
    :param overwrite_members:   controls handling of the member vector of
    ensembles as described above.  When True the member atomic data will
    be overwritten by the windowed version and the ensmble returned will
    be a reference to the same container as the input.  When False
    (the default) a new container is created and returned.  Note in that
    mode dead data are copied to the same slot as the input unaltered.
    This argument will be silently ignored if the input is an atomic
    MsPASS seismic object.
    :type overwrite_members:  boolean
    :param retain_dead_members:   Controls how dead data are handled with 
    ensembles.  When True (default) dead ensemble members are copied verbatim 
    to the output.  When False they are silently deleted. (see above for 
    a more complete description).  This argument is ignored for Atomic data.
    :type retain_dead_members: boolean
    :param object_history: boolean to enable or disable saving object
      level history.  Default is False.  Note this functionality is
      implemented via the mspass_func_wrapper decorator.
    :param alg_name:   When history is enabled this is the algorithm name
      assigned to the stamp for applying this algorithm.
      Default ("WindowData") should normally be just used.
      Note this functionality is implemented via the mspass_func_wrapper decorator.
    :param ald_id:  algorithm id to assign to history record (used only if
      object_history is set True.)
      Note this functionality is implemented via the mspass_func_wrapper decorator.
    :param dryrun:
      Note this functionality is implemented via the mspass_func_wrapper decorator.
    :param dryrun:
      Note this functionality is implemented via the mspass_func_wrapper decorator.

    :return: copy of d with sample range reduced to twin range.  Returns
      an empty version of the parent data type (default constructor) if
      the input is marked dead
    """
    if isinstance(mspass_object, (TimeSeries, Seismogram)):
        if mspass_object.dead():
            return mspass_object
        else:
            return WindowDataAtomic(
                mspass_object,
                win_start,
                win_end,
                t0shift=t0shift,
                short_segment_handling=short_segment_handling,
                log_recoverable_errors=log_recoverable_errors,
            )
    elif isinstance(mspass_object, (TimeSeriesEnsemble, SeismogramEnsemble)):
        if mspass_object.dead():
            return mspass_object
        else:
            nlive = 0
            if overwrite_members:
                for i in range(len(mspass_object.member)):
                    if mspass_object.member[i].live:
                        mspass_object.member[i] = WindowDataAtomic(
                            mspass_object.member[i],
                            win_start,
                            win_end,
                            t0shift=t0shift,
                            short_segment_handling=short_segment_handling,
                            log_recoverable_errors=log_recoverable_errors,
                        )
                        if mspass_object.member[i].live:
                            nlive += 1
                        # when returning the original reference the
                        # retain_dead_members option  is always True

                # In this case this just creates a duplicate reference
                ensout = mspass_object
            else:
                Nmembers = len(mspass_object.member)
                if isinstance(mspass_object, TimeSeriesEnsemble):
                    ensout = TimeSeriesEnsemble(Metadata(mspass_object), Nmembers)
                else:
                    ensout = SeismogramEnsemble(Metadata(mspass_object), Nmembers)
                for i in range(len(mspass_object.member)):
                    if mspass_object.member[i].live:
                        d = WindowDataAtomic(
                            mspass_object.member[i],
                            win_start,
                            win_end,
                            t0shift=t0shift,
                            short_segment_handling=short_segment_handling,
                            log_recoverable_errors=log_recoverable_errors,
                        )
                        ensout.member.append(d)
                        if d.live:
                            nlive += 1
                    elif retain_dead_members:
                        ensout.member.append(mspass_object.member[i])
                # always set live and let the next line kill it if nlive is 0
                ensout.live = True
            if nlive == 0:
                message = "All members of this ensemble were killed by WindowDataAtomic;  ensemble returned will be marked dead"
                ensout.elog.log_error("WindowData", message, ErrorSeverity.Invalid)
                ensout.kill()
            return ensout
    else:
        message = (
            "Illegal type for arg0={}.  Must be a MsPASS seismic data object".format(
                str(type(mspass_object))
            )
        )
        raise TypeError(message)


@mspass_func_wrapper
def WindowData_autopad(
    d,
    stime,
    etime,
    pad_fraction_cutoff=0.05,
    *args,
    object_history=False,
    alg_name="WindowData_autopad",
    alg_id=None,
    dryrun=False,
    handles_ensembles=False,
    checks_arg0_type=True,
    handles_dead_data=False,
    **kwargs,
):
    """
    Windows an atomic data object with automatic padding if the
    undefined section is not too large.

    When using numpy or MsPASS data arrays the : notation can be used
    to drastically speed performance over using a python loop.
    This function is most useful for contexts where the size of the
    output of a window must exactly match what is expected from
    the time range.   A type example is a multichannel algorithm
    where you need to use an API that loads a set of signals into
    a matrix that is used as the workspace for processing.  That is
    the univeral model, for example, in seismic reflection processing.
    This algorithm will silently zero pad any undefined samples
    at the end of the window IF the fraction of undefined data relative to
    the number of samples expected from the time range defined by
    etime-stime is less than the "pad_fraction_cutoff".  If
    the input time span shorter than the computed mismatch limit
    the result will be returned marked dead with an elog entry
    highlighting the problem.

    :param d:  atomic MsPASS seismic data object to be windowed.
    :type d:  works with either `TimeSeries` or `Seismogram`
    objects.  Will raise a TypeError exception if d is not one of
    the two atomic data types.
    :param stime:  start time of window range
    :type stime:  float
    :param etime:  end time of window range
    :type etime:  float
    :param pad_fraction_cutoff:  limit for the
    fraction of data with undefined values before the datum is
    killed.   (see above)  If set to 0.0 this is an expensive way
    to behave the same as WindowData
    :return:  object of the same type as d.   Will be marked dead
    if the fraction of undefined data exceeds pad_fraction_cutoff.
    Otherwise will return a data vector of constant size that may
    be padded.
    """
    if not isinstance(d, (TimeSeries, Seismogram)):
        message = "WindowData_autopad:  arg0 must be either a TimeSeries or Seismogram object.  Actual type={}".format(
            type(d)
        )
        raise TypeError(message)
    N_expected = round((etime - stime) / d.dt) + 1
    dw = WindowData(d, stime, etime)
    if dw.dead():
        # assumes default kills if stime and etime are not within data bounds
        # in that situation the first call to WindowData will kill and we don't get here
        dw = WindowData(d, stime, etime, short_segment_handling="truncate")
        pad_fraction = abs(N_expected - dw.npts) / N_expected
        if pad_fraction < pad_fraction_cutoff:
            dw = WindowData(d, stime, etime, short_segment_handling="pad")
        else:
            message = "time span of data is too short for cutoff fraction={}\n".format(
                pad_fraction_cutoff
            )
            message += "padded_time_range/(etime-stime)={} is below cutoff".format(
                pad_fraction
            )
            dw.elog.log_error("WindowData_autopad", message, ErrorSeverity.Invalid)
            dw.kill()
    return dw


# TODO:   this function does not support history mechanism because the
# standard decorator is does not support a bound std::vector<TimeSeries>
# container.  I requires one of the four MsPASS data objects.
def merge(
    tsvector,
    starttime=None,
    endtime=None,
    fix_overlaps=False,
    zero_gaps=False,
    object_history=False,
) -> TimeSeries:
    """
    Splices a vector of TimeSeries objects together and optionally carves
    out a specified time window.  It acts a bit like an obspy function
    with the same name, but has completely different options and works
    with native MsPASS TimeSeries objects.

    This function is a workhorse for handling continuous data that are
    universally stored today as a series of files.   The input to this
    function is an array of TimeSeries objects that are assummed to be
    created from a set of data stored in such files.   The data are assumed
    to be from a common stream of a single channel and sorted so the
    array index defines a time order.  The algorithm attempts to glue the
    segments together into a single time series that is returned.
    The algorithm by default assumes the input is "clean" which means
    the endtime of each input TimeSeries is 1 sample ahead of the start time
    of the next segment (i.e. (segment[i+1].t0()-segment[i].endtime()) == dt).
    The actual test is that the time difference is less than dt/2.

    This algorithm treats two conditions as a fatal error and will throw
    a MsPASSError when the condition occurs:
        1.   It checks that the input array of TimeSeries data are in
             time order.
        2.   It checks that the inputs all have the same sample rate.
        3.   If fix_overlaps is False if an overlap is found it
             is considered an exception.
    Either of these conditions will cause the function to throw an
    exception.  The assumption is that either is a user error created
    by failing to reading the directions that emphasize this requirement
    for the input.

    Other conditions can cause the output to be marked dead with an
    error message posted to the output's elog attribute.  These are:
        1.  This algorithm aims to produce an output with data stored in
            a continuous vector with a length defined by the total time
            span of the input.  Naive use can create enormously long
            vectors that would mostly be empty.   (e.g. two random
            day files with a 5 year difference in start time)  The
            algorithm refuses to try to merge data when the span exceeds
            an internal threshold of 10^8 samples.
        2.  If fix_overlaps is false any overlap of successive endtime to
            the next starttime of more than 0.5 samples will cause the
            output to be killed.   The assumption is such data have a
            serious timing problem retained even after any cleaning.

    The above illustrates that this function behaves differently and makes
    different assumption if the argument check_overlaps is True or False.
    False is faster because it bypasses the algorithm used to fix overlaps,
    but is safer if your data is not perfectly clean in the sense of
    lacking any timing issues or problem with duplicates.   If the
    fix_overlaps boolean is set True, the mspass overlap handler is
    involked that is a C++ function with the name "repair_overlaps".
    The function was designed only to handle the following common
    situations.  How they are handled is different for each situation.
        1.  Duplicate waveform segments spanning a common time interval
            can exist in raw data and accidentally by indexing two copies
            the same data.   If the samples in the overlapping section
            match the algorithm will attempt to remove the overlapping
            section.   The algorithm is known to work only for a pair of
            pure duplicates and a smaller segment with a start time after
            a more complete segment.   It may fail if there are more than
            three or more copies of the same waveform in the input or
            one of the waveforms spans a smaller time range than the other
            but has the same start time.   The first is a gross user error.
            The second should be rare an is conceivable only with raw
            data where a packet or two was randomly saved twice - something
            that shouldn't happen but could with flakey hardware.
        2.  If an overlap is detected AND the sample data in the overlap
            are different the algorithm assumes the data have a timing
            problem that created this situation.   Our experience is this
            situation only happens when an instrument has a timing problem.
            All continuous data generating digitizers we know of use a
            timing system slaved to an external reference (usually GPS time).
            If the external signal is lost the clock drifts.  When the
            signal is restored if the digitizer detects a large time
            jump it may reset (time jerk) to tag the next packet of data
            with the updated time based on the standard.  If that time
            jump is forward it will leave an apparent gap in the data, which
            we discuss below, but if the jump is backward it will leave an
            apparent overlap with inconsistent samples.   The
            repair_overlaps function assumes that is the cause of all overlaps
            it detects.

    The final common situation this function needs to handle is gaps.  A
    gap is defined in this algorithm as any section where the endtime of
    one segment is followed by a start time of the next segment that is
    more than 1 sample in duration.  Specifically when
       (segment[i+1].t0()-segment[i].endtime()) > 1.5*dt
    The result depends on values of the (optional) windowing arguments
    starttime and endtime and the boolean "zero_gaps" argument.
    If windowing is enabled (done by changing
    default None values of starttime and endtime) any gap will be harmless
    unless it is present inside the specified time time range.  In all
    cases what happens to the output depends upon the boolean zero_gaps.
    When zero_gaps is False any gaps detected within the output range of
    the result (windowed range if specified but the full time of the input otherwise)
    When set True gap sections will be zeroed in the output data vector.
    All outputs with gaps that have been zeroed will have the boolean
    Metadata attribute "has_gap" set True and undefined otherwise.
    When the has_data attribute is set true the tap windows will be
    stored as a list of "TimeWindow" objects with the Metadata key "gaps".

    :param tsvector:  array of TimeSeries data that are to be spliced
      together to create a single output.   The contents must all have
      the same sample rate and be sorted by starttime.
    :type tsvector:  expected to be a TimeSeriesVector, which is the name
      we give in the pybind11 code to a C++ std:vector<TimeSeries> container.
      Any iterable container of TimeSeries data will be accepted, however,
      with a loss of efficiency.  e.g. it could be a list of TimeSeries
      data but if so another copy of the created internally and passed
      to the ccore function that does the work.  We recommend custom
      applications use the TimeSeriesVector container directly but
      many may find it more convenient to bundle data into a TimeSeriesEnsemble
      and use the member attribute of the ensemble as the input.
      i.e. if ens is a TimeSeriesEnsemble use something like this:
           outdata = merge(ens.member)
    :param starttime: (optional) start time to apply for windowing the
      output.  Default is None which means the output will be created
      as the merge of all the inputs.  When set WindowData is applied
      with this start time.   Note if endtime is defined but starttime
      is None windowing is enabled with starttime = earliest segment start time.
    :type starttime:  double - assumed to be a UTC time expressed as a unix
      epoch time.
    :param endtime: (optional) end time to apply for windowing the
      output.  Default is None which means the output will be created
      as the merge of all the inputs.  When set WindowData is applied
      with this end time.   Note if starttime is defined but endtime
      is None windowing is enabled with endtime = latest end time of
      all segments.
    :type endtime:  double - assumed to be a UTC time expressed as a unix
      epoch time.
    :param fix_overlaps:  when set True (default is False) if an overlap
      is detected the algorithm will attempt to repair the overlap
      to yield a continuous time series vectgor if it determined to have
      matching data.  See description above for more details.
    :type fix_overlaps:  boolean
    :param zero_gaps:  When set False, which is the default, any gaps
      detected in the output window will cause the return to be marked
      dead.  When set True, gaps will be zeroed and with a record of
      gap positions posted to the Metadata of the output.  See above
      for details.
    :param zero_gaps:  boolean controlling how gaps are to be handled.
    See above for details of the algorithm.
    :type zero_gaps:  boolean (default False)
    :param object_history: boolean to enable or disable saving object
      level history.  Default is False.  Note this functionality is
      implemented via the mspass_func_wrapper decorator.

    :return: TimeSeries in the range defined by the time span of the input
      vector of segments or if starttime or endtime are specified a reduced
      time range.  The result may be marked dead for a variety of reasons
      with error messages explaining why in the return elog attribute.
    """
    if not isinstance(tsvector, TimeSeriesVector):
        # We assume this will throw an exception if tsvector is not iterable
        # or doesn't contain TimeSeries objects
        dvector = TimeSeriesVector()
        for d in tsvector:
            dvector.append(d)
    else:
        dvector = tsvector
    if fix_overlaps:
        dvector = repair_overlaps(dvector)
    spliced_data = splice_segments(dvector, object_history)
    if spliced_data.dead():
        # the contents of spliced_data could be huge so best to
        # do this to effectively clear the data vector
        spliced_data.set_npts(0)
        return TimeSeries(spliced_data)
    window_data = False
    output_window = TimeWindow()
    if starttime is None:
        output_window.start = spliced_data.t0
    else:
        output_window.start = starttime
        window_data = True
    if endtime is None:
        output_window.end = spliced_data.endtime()
    else:
        output_window.end = endtime
        window_data = True
    if window_data:
        if spliced_data.has_gap(output_window):
            if zero_gaps:
                spliced_data.zero_gaps()
                spliced_data = _post_gap_data(spliced_data)
            else:
                spliced_data.kill()
                spliced_data.elog.log_error(
                    "merge",
                    "Data have gaps in output range; will be killed",
                    ErrorSeverity.Invalid,
                )
        return WindowData(
            spliced_data,
            output_window.start,
            output_window.end,
            object_history=object_history,
        )
    else:
        if spliced_data.has_gap():
            if zero_gaps:
                spliced_data.zero_gaps()
                spliced_data = _post_gap_data(spliced_data)
            else:
                spliced_data.kill()
                spliced_data.elog.log_error(
                    "merge",
                    "merged data have gaps; output will be killed",
                    ErrorSeverity.Invalid,
                )
        return TimeSeries(spliced_data)


def _post_gap_data(d):
    """
    Private function used by merge immediately above.   Takes an input
    d that is assumed (no testing is done here) to be a TimeSeriesWGaps
    object.  It pulls gap data from d and posts the gap data to d.
    It then returns d.  It silently does nothing if d has not gaps defined.
    """
    if d.has_gap():
        d["has_gap"] = True
        twlist = d.get_gaps()
        # to allow the result to more cleanly stored to MongoDB we
        # convert the window data to list of python dictionaries which
        # mongo will use to create subdocuments
        gaps = []
        for tw in twlist:
            g = {"starttime": tw.start, "endtime": tw.end}
            gaps.append(g)
        d["gaps"] = gaps
    return d


class TopMute:
    """
    A top mute is a form of taper applied to the "front" of a signal.
    Front in standard jargon means that with the time axis running from
    left to right (normal unless your native language is Arabic) the time
    period on the left side of a plot.   Data tagged at times less than what we
    call the zero time here are always zeroed.  The mute defines a ramp function
    running from the zero time to the "one" time.  In the ramp zone the
    ramp function multiplies the sample data so it is a form of "taper" as
    used in Fourier analysis.  This class should normally only be used on data with the time
    reference type set Relative.  It can be applied to UTC time standard data but
    with such data one of these objects would often need to be created for
    each atomic data object, which would be horribly inefficient.  In most
    cases conversion to relative time is an essential step before using
    this algorithm.


    This implementation uses an "apply" method for processing data.
    That means for a parallel construct instead of the symbol for a function
    you use the apply method as a function call.  (e.g. if tm is an is an
    instance of this class and "d" is a TimeSeries or Seismogram object to be
    muted the function call that applies the mute would be ts.apply(d))
    """

    def __init__(self, t0=0.0, t1=0.5, type="cosine"):
        """
        Creates a TopMute object for application to MsPASS data objects.

        The constructor is a pythonic front end to the C++ version of this
        class (it the same name in C++ but the binding code maps the C++
        name to _TopMute).  The args are the same but this wrapper allows
        keywords and removes positional requirements as usual in python.

        :param t0:  time of end of zeroing period of top Mute
        :param t1:  time of end of taper zone when the multiplier goes to 1
        :param type: form of ramp (currently must be either "linear" or "cosine")
        """
        # This call will throw a MsPASSError exception if the parameters
        # are mangled but we let that happen in this context assuming a
        # constructor like this is created outside any procesisng loop
        self.processor = _TopMute(t0, t1, type)
        self.t0 = t0

    @mspass_method_wrapper
    def apply(
        self,
        d,
        *args,
        object_history=False,
<<<<<<< HEAD
        instance=None,
=======
>>>>>>> c1256951
        checks_arg0_type=True,
        handles_ensembles=False,
        handles_dead_data=True,
        **kwargs,
    ):
        """
        Use thie method to apply the defined top mute to one of the MsPASS
        atomic data objects. The method does a sanity check on the input
        data range.  If the starttime of the data is greater than t0 for
        the mute the datum is killed and an error posted to elog.  The
        reason is in that situation the data would be completely zeroed
        anyway and it is better to define it dead and leave an error message
        than to completely null data.
        :param d:  input atomic MsPASS data object (TimeSeries or Seismogram)
        :object_history:  It set true the function will add define this
          step as an map operation to preserve object level history.
          (default is False)
        """
        if not isinstance(d, TimeSeries) and not isinstance(d, Seismogram):
            message = "TopMute.apply:  usage error.  Input data must be a TimeSeries or Seismogram object"
            message += "Actual type of arg={}".format(type(d))
            raise TypeError(message)
        if d.dead():
            return d
        if d.t0 > self.t0:
            d.elog.log_error(
                "TopMute.apply",
                "Data start time is later than time of mute zero zone\n"
                + "Datum killed as this would produce a null signal",
                ErrorSeverity.Invalid,
            )
            d.kill()
        else:
            self.processor.apply(d)
        return d<|MERGE_RESOLUTION|>--- conflicted
+++ resolved
@@ -1200,14 +1200,11 @@
         d,
         *args,
         object_history=False,
-<<<<<<< HEAD
         instance=None,
-=======
->>>>>>> c1256951
         checks_arg0_type=True,
         handles_ensembles=False,
         handles_dead_data=True,
-        **kwargs,
+        **kwargs
     ):
         """
         Use thie method to apply the defined top mute to one of the MsPASS
