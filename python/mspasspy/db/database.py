--- conflicted
+++ resolved
@@ -5,19 +5,10 @@
 import copy
 import pickle
 import struct
-<<<<<<< HEAD
-import sys
-import traceback
-
-import bson.errors
-import bson.objectid
 import dask.bag as daskbag
-from pymongo import MongoClient
-=======
-import dask.bag as daskbag
->>>>>>> 235f484d
 import gridfs
 import pymongo
+from bson.objectid import ObjectId
 import numpy as np
 from array import array
 
@@ -25,24 +16,12 @@
                                     Seismogram,
                                     _CoreSeismogram,
                                     TimeReferenceType,
-<<<<<<< HEAD
-                                    TimeSeries,
-                                    DoubleVector,
-                                    TimeSeriesEnsemble,
-                                    SeismogramEnsemble)
-from mspasspy.ccore.utility import (MetadataDefinitions,
-                                    Metadata,
-                                    dmatrix,
-                                    ErrorLogger,
-                                    ErrorSeverity, ProcessingHistory)
-=======
                                     DoubleVector,
                                     TimeSeriesEnsemble,
                                     SeismogramEnsemble)
 from mspasspy.ccore.utility import (Metadata,
                                     dmatrix,
                                     ProcessingHistory)
->>>>>>> 235f484d
 from mspasspy.db.schema import DatabaseSchema, MetadataSchema
 
 from obspy import Inventory
@@ -68,27 +47,6 @@
     return db.read_data(id, object_type, load_history)
 
 
-
-def _read_distributed_data(client_arg, db_name, id, collection, load_history=True, metadata_schema=None):
-    client = MongoClient(client_arg)
-    db = Database(client, db_name)
-    return db.read_data(id, collection, load_history, metadata_schema)
-
-
-def read_distributed_data(client_arg, db_name, cursors, collection, load_history=True, metadata_schema=None,
-                          format='spark', spark_context=None):
-    if format == 'spark':
-        list = spark_context.parallelize(cursors)
-        return list.map(lambda cur: _read_distributed_data(client_arg, db_name, cur['_id'], collection, load_history,
-                                                           metadata_schema))
-    elif format == 'dask':
-        list = daskbag.from_sequence(cursors)
-        return list.map(lambda cur: _read_distributed_data(client_arg, db_name, cur['_id'], collection, load_history,
-                                                           metadata_schema))
-    else:
-        raise TypeError("Only spark and dask are supported")
-
-
 class Database(pymongo.database.Database):
     """
     A MongoDB database handler.
@@ -136,45 +94,6 @@
         # 1. build metadata as dict
         md = Metadata()
         for k in object:
-<<<<<<< HEAD
-            md[k] = object[k]
-
-        # fixme assert not none?
-        site = self['site'].find_one({'_id': object['site_id']})
-        md['site_lat'] = site['lat']
-        md['site_lon'] = site['lon']
-        md['site_elev'] = site['elev']
-        md['site_starttime'] = site['starttime']
-        md['site_endtime'] = site['endtime']
-        md['net'] = site['net']
-        md['sta'] = site['sta']
-        md['loc'] = site['loc']
-
-        source = self['source'].find_one({'_id': object['source_id']})
-        md['source_lat'] = source['lat']
-        md['source_lon'] = source['lon']
-        md['source_depth'] = source['depth']
-        md['source_time'] = source['time']
-        md['source_magnitude'] = source['magnitude']
-
-        if collection == 'wf_TimeSeries':
-            channel = self['channel'].find_one({'_id': object['channel_id']})
-            md['chan'] = channel['chan']
-            md['channel_hang'] = channel['hang']
-            md['channel_vang'] = channel['vang']
-            md['channel_lat'] = channel['lat']
-            md['channel_lon'] = channel['lon']
-            md['channel_elev'] = channel['elev']
-            md['channel_edepth'] = channel['edepth']
-            md['channel_starttime'] = channel['starttime']
-            md['channel_endtime'] = channel['endtime']
-
-        schema = self.metadata_schema if not metadata_schema else metadata_schema
-        if collection == 'wf_TimeSeries':
-            read_metadata_def = schema.TimeSeries
-        else:
-            read_metadata_def = schema.Seismogram
-=======
             if read_metadata_schema.is_defined(k):
                 md[k] = object[k]
 
@@ -193,27 +112,15 @@
             col = read_metadata_schema.collection(k)
             if col != wf_collection:
                 md[k] = col_dict[col][self.database_schema[col].unique_name(k)]
->>>>>>> 235f484d
 
         for k in md:
             if read_metadata_schema.is_defined(k):
                 if type(md[k]) != read_metadata_schema.type(k):
                     raise TypeError('{} has type {}, forbidden by definition'.format(k, type(md[k])))
 
-<<<<<<< HEAD
-        if collection == 'wf_TimeSeries':
-            mspass_object = TimeSeries({k: md[k] for k in md}, np.ndarray([0], dtype=np.float64))
-            mspass_object.npts = md['npts']  # fixme
-        elif collection == 'wf_Seismogram':
-	    # This is a bit of an awkward hole in the ccore api that requires us
-	    # to use an _CoreSeismogram copy here. This should be cleaned up eventually
-	    # but works for now.
-            mspass_object = Seismogram(_CoreSeismogram(md,False))
-=======
         if object_type == 'TimeSeries':
             mspass_object = TimeSeries({k: md[k] for k in md}, np.ndarray([0], dtype=np.float64))
             mspass_object.npts = md['npts']  # fixme
->>>>>>> 235f484d
         else:
             mspass_object = Seismogram(_CoreSeismogram(md, False))
 
@@ -236,21 +143,7 @@
         mspass_object.clear_modified()
         return mspass_object
 
-<<<<<<< HEAD
-    def save_data(self, mspass_object, storage_mode, update_all=True, dfile=None, dir=None,
-                  exclude=None, collection=None, schema=None):
-        if schema==None:
-            schema_to_use=self.database_schema
-        else:
-            schema_to_use=schema
-        # 1. save data
-        if storage_mode == "file":
-            if dfile:  # new file
-                mspass_object['dfile'] = dfile
-                mspass_object['dir'] = dir
-            self._save_data_to_dfile(mspass_object)
-=======
-    def save_data(self, mspass_object, storage_mode='gridfs', update_all=False, dfile=None, dir=None,
+    def save_data(self, mspass_object, storage_mode='gridfs', update_all=True, dfile=None, dir=None,
                   exclude=None, collection=None):
 
         if not isinstance(mspass_object, (TimeSeries, Seismogram)):
@@ -261,7 +154,9 @@
             save_schema = schema.TimeSeries
         else:
             save_schema = schema.Seismogram
-
+        # This function is needed to make sure the metadata define the time
+        # standard consistently
+        _sync_time_metadata(mspass_object)
         # 1. save metadata
         self.update_metadata(mspass_object, update_all, exclude, collection)
 
@@ -284,7 +179,6 @@
             update_dict['dir'] = dir
             update_dict['dfile'] = dfile
             update_dict['foff'] = foff
->>>>>>> 235f484d
         elif storage_mode == "gridfs":
             old_gridfs_id = None if 'gridfs_id' not in object else object['gridfs_id']
             gridfs_id = self._save_data_to_gridfs(mspass_object, old_gridfs_id)
@@ -293,27 +187,11 @@
             pass
         else:
             raise TypeError("Unknown storage mode: {}".format(storage_mode))
-<<<<<<< HEAD
-        mspass_object['storage_mode'] = storage_mode
-        # This function is needed to make sure the metadata define the time
-        # standard consistently
-        _sync_time_metadata(mspass_object)
-
-        # 2. save metadata
-        self.update_metadata(mspass_object, update_all, exclude, collection, schema_to_use)
-
-    def update_metadata(self, mspass_object, update_all=False, exclude=None, collection=None, database_schema=None,
-                  skip_list = ['_id', 'site_lat', 'site_lon', 'site_elev', 'site_starttime', 'site_endtime', 'source_lat',
-                               'source_lon', 'source_depth', 'source_time', 'chan', 'chan_id', 'channel_hang',
-                               'channel_vang', 'channel_lat', 'channel_lon', 'channel_elev', 'channel_edepth',
-                               'channel_starttime', 'channel_endtime']):
-=======
 
         col.update_one(filter, {'$set': update_dict})
 
     def update_metadata(self, mspass_object, update_all=False, exclude=None, collection=None):
 
->>>>>>> 235f484d
         if not isinstance(mspass_object, (TimeSeries, Seismogram)):
             raise TypeError("only TimeSeries and Seismogram are supported")
 
@@ -352,14 +230,6 @@
         self._sync_metadata_before_update(mspass_object)
         copied_metadata = Metadata(mspass_object)
 
-<<<<<<< HEAD
-        schema = self.database_schema if not database_schema else database_schema
-        if isinstance(mspass_object, TimeSeries):
-            update_metadata_def = schema.wf_TimeSeries
-        else:
-            update_metadata_def = schema.wf_Seismogram
-=======
->>>>>>> 235f484d
         update_metadata_def.clear_aliases(copied_metadata)
 
         for k in copied_metadata:
@@ -370,7 +240,8 @@
             if k in exclude:
                 continue
             if update_metadata_def.is_defined(k):
-<<<<<<< HEAD
+                if update_metadata_def.readonly(k):
+                    continue
                 if type(copied_metadata[k]) != update_metadata_def.type(k):
                     # this can throw a TypeError but we let it abort it does
                     # because it indicates a coding error that needs to be
@@ -380,13 +251,6 @@
                     insert_dict[k]=recovered[k]
                 else:
                     insert_dict[k] = copied_metadata[k]
-=======
-                if update_metadata_def.readonly(k):
-                    continue
-                if type(copied_metadata[k]) != update_metadata_def.type(k): # fixme history_object_id str
-                    raise TypeError('{} has type {}, forbidden by definition'.format(k, type(copied_metadata[k])))
-                insert_dict[k] = copied_metadata[k]
->>>>>>> 235f484d
             elif update_all:
                 insert_dict[k] = copied_metadata[k]
 
@@ -398,54 +262,6 @@
 
         # 4. need to save the wf_id if the mspass_object is saved at the first time
         if new_insertion:
-<<<<<<< HEAD
-            col = self['error_logs']
-            if isinstance(mspass_object, Seismogram):
-                wf_id_name = 'wf_Seismogram_id'
-            elif isinstance(mspass_object, TimeSeries):
-                wf_id_name = 'wf_TimeSeries_id'
-            for id in mspass_object['elog_id']:
-                filter = {'_id': id}
-                col.update_one(filter, {'$set': {wf_id_name: mspass_object['_id']}})
-
-    def read_ensemble_data(self, objectid_list, collection, load_history=True, metadata_schema=None):
-        if collection not in ['wf_TimeSeries', 'wf_Seismogram']:
-            raise KeyError("only wf_TimeSeries and wf_Seismogram are supported")
-
-        if collection == 'wf_TimeSeries':
-            ensemble = TimeSeriesEnsemble(len(objectid_list))
-        else:
-            ensemble = SeismogramEnsemble(len(objectid_list))
-
-        for i in range(len(objectid_list)):
-            ensemble.member.append(self.read_data(objectid_list[i], collection, load_history, metadata_schema))
-
-        return ensemble
-
-    def save_ensemble_data(self, ensemble_object, storage_mode, collection=None, dfile_list=None, dir_list=None,
-                           update_all=True, exclude_keys=None, exclude_objects=None, database_schema=None):
-        if not exclude_objects:
-            exclude_objects = []
-
-        # 1. save data
-        if storage_mode == "file":
-            if dfile_list:  # new file
-                j = 0
-                for i in range(len(ensemble_object.member)):
-                    if i not in exclude_objects:
-                        ensemble_object.member[i]['dfile'] = dfile_list[j]
-                        ensemble_object.member[i]['dir'] = dir_list[j]
-                        ensemble_object.member[i]['storage_mode'] = storage_mode
-                        j += 1
-            for i in range(len(ensemble_object.member)):
-                if i not in exclude_objects:
-                    self._save_data_to_dfile(ensemble_object.member[i])
-        elif storage_mode == "gridfs":
-            for i in range(len(ensemble_object.member)):
-                if i not in exclude_objects:
-                    self._save_data_to_gridfs(ensemble_object.member[i])
-                    ensemble_object.member[i]['storage_mode'] = storage_mode
-=======
             elog_col = self[self.database_schema.default_name('elog')]
             wf_id_name = wf_collection + '_id'
             for id in insert_dict[elog_id_name]:
@@ -469,7 +285,10 @@
         return ensemble
 
     def save_ensemble_data(self, ensemble_object, storage_mode='gridfs', collection=None, dfile_list=None, dir_list=None,
-                           update_all=False, exclude_keys=None, exclude_objects=None):
+                           update_all=True, exclude_keys=None, exclude_objects=None):
+        # This pushes ensemble's metadata to each member.  We pass the exclude
+        # keys as the effort required to pass ones not meant for ensemble is tiny
+        sync_ensemble_metadata(ensemble_object,do_not_copy=exclude_keys)
         if not exclude_objects:
             exclude_objects = []
 
@@ -485,40 +304,10 @@
                     self.save_data(ensemble_object.member[i], storage_mode, update_all, dfile_list[j],
                                    dir_list[j], exclude_keys, collection)
                     j += 1
->>>>>>> 235f484d
         elif storage_mode == "url":
             pass
         else:
             raise TypeError("Unknown storage mode: {}".format(storage_mode))
-<<<<<<< HEAD
-
-        # 2. save metadata
-        # This pushes ensemble's metadata to each member.  We pass the exclude
-        # keys as the effort required to pass ones not meant for ensemble is tiny
-        sync_ensemble_metadata(ensemble_object,do_not_copy=exclude_keys)
-        self.update_ensemble_metadata(ensemble_object, update_all, exclude_keys, exclude_objects,
-                                      collection, database_schema)
-
-    def update_ensemble_metadata(self, ensemble_object, update_all=False, exclude_keys=None, exclude_objects=None,
-                                 collection=None, database_schema=None):
-        if not exclude_objects:
-            exclude_objects = []
-        for i in range(len(ensemble_object.member)):
-            if i not in exclude_objects:
-                self.update_metadata(ensemble_object.member[i], update_all, exclude_keys, collection, database_schema)
-
-    def _read_distributed_data(self, cursors, collection, load_history=True, metadata_schema=None, format='spark',
-                               spark_context=None):
-        if format == 'spark':
-            list = spark_context.parallelize(cursors)
-            return list.map(lambda cur: self.read_data(cur['_id'], collection, load_history, metadata_schema))
-        elif format == 'dask':
-            list = daskbag.from_sequence(cursors)
-            return list.map(lambda cur: self.read_data(cur['_id'], collection, load_history, metadata_schema))
-        else:
-            raise TypeError("Only spark and dask are supported")
-=======
->>>>>>> 235f484d
 
     def update_ensemble_metadata(self, ensemble_object, update_all=False, exclude_keys=None, exclude_objects=None,
                                  collection=None):
@@ -550,30 +339,12 @@
         history_col = self[collection]
         history_binary = pickle.dumps(ProcessingHistory(mspass_object))
         # todo jobname jobid
-<<<<<<< HEAD
-        if 'history_object_id' in mspass_object:
-            # overwrite history
-            filter = {'_id': mspass_object['history_object_id']}
-=======
         if history_object_id:
             # overwrite history
             filter = {'_id': history_object_id}
->>>>>>> 235f484d
             history_col.find_one_and_replace(filter, {'nodesdata': history_binary})
             return history_object_id
         else:
-<<<<<<< HEAD
-            id = history_col.insert_one({'nodesdata': history_binary}).inserted_id
-            mspass_object['history_object_id'] = id
-
-    def _load_history(self, mspass_object, collection='history_object'):
-        if 'history_object_id' not in mspass_object:
-            raise KeyError("history_object_id not found")
-        res = self[collection].find_one({'_id': mspass_object['history_object_id']})
-        mspass_object.load_history(pickle.loads(res['nodesdata']))
-
-    def _save_elog(self, mspass_object, collection='error_logs'):
-=======
             return history_col.insert_one({'nodesdata': history_binary}).inserted_id
 
     def _load_history(self, mspass_object, history_object_id, collection=None):
@@ -583,7 +354,6 @@
         mspass_object.load_history(pickle.loads(res['nodesdata']))
 
     def _save_elog(self, mspass_object, elog_id=None, collection=None):
->>>>>>> 235f484d
         """
         Save error log for a data object.
 
@@ -601,17 +371,12 @@
         elog is the error log object to be saved.
         Return:  List of ObjectID of inserted
         """
-<<<<<<< HEAD
-        if 'elog_id' not in mspass_object:
-            mspass_object['elog_id'] = []
-=======
         if not collection:
             collection = self.database_schema.default_name('elog')
 
         if not elog_id:
             elog_id = []
 
->>>>>>> 235f484d
         oid = None
         if '_id' in mspass_object:
             oid = mspass_object['_id']
@@ -625,21 +390,6 @@
 
         elog = mspass_object.elog
         n = elog.size()
-<<<<<<< HEAD
-        if n == 0:
-            return
-        errs = elog.get_error_log()
-        jobid = elog.get_job_id()
-        oidlst = []
-        for i in range(n):
-            x = errs[i]
-            docentry = {'job_id': jobid, 'algorithm': x.algorithm, 'badness': str(x.badness),
-                        'error_message': x.message, 'process_id': x.p_id}
-            if oid:
-                docentry[wf_id_name] = oid
-            oidlst.append(self[collection].insert_one(docentry).inserted_id)
-        mspass_object['elog_id'].extend(oidlst)
-=======
         if n != 0:
             errs = elog.get_error_log()
             jobid = elog.get_job_id()
@@ -651,7 +401,6 @@
                     docentry[wf_id_name] = oid
                 elog_id.append(self[collection].insert_one(docentry).inserted_id)
         return elog_id
->>>>>>> 235f484d
 
     @staticmethod
     def _read_data_from_dfile(data, dir, dfile, foff):
@@ -1062,22 +811,12 @@
                     print("Station section coordinates:  ", latitude, longitude, elevation)
                     print("loc code section coordinates:  ", loc_lat, loc_lon, loc_elev)
                 if self._site_is_not_in_db(rec):
-<<<<<<< HEAD
                     result=dbcol.insert_one(rec)
                     # Note this sets site_id to an ObjectID for the insertion
                     # We use that to define a duplicate we tag as site_id
                     site_id=result.inserted_id
                     self.site.update_one({'_id':site_id},{'$set':{'site_id' : site_id}})
                     n_site_saved+=1
-=======
-                    result = dbcol.insert_one(rec)
-                    # we use the string representation of object_id of this document as site_id
-                    # this gyration is required to do handle that
-                    idobj = result.inserted_id
-                    site_id = str(idobj)
-                    self.site.update_one({'_id': idobj}, {'$set': {'site_id': site_id}})
-                    n_site_saved += 1
->>>>>>> 235f484d
                     if verbose:
                         print("net:sta:loc=", net, ":", sta, ":", loc,
                               "for time span ", starttime, " to ", endtime,
@@ -1120,15 +859,9 @@
                         # object_id - that makes this consistent with site
                         # we actually use the return instead of pulling from
                         # chanrec
-<<<<<<< HEAD
                         idobj=result.inserted_id
                         dbchannel.update_one({'_id':idobj},
                                              {'$set':{'chan_id' : idobj}})
-=======
-                        idobj = result.inserted_id
-                        dbchannel.update_one({'_id': idobj},
-                                             {'$set': {'chan_id': str(idobj)}})
->>>>>>> 235f484d
                         del chanrec['_id']
                         n_chan_saved += 1
                         if verbose:
@@ -1340,7 +1073,6 @@
             otime = o.time
             # This attribute of UTCDateTime is the epoch time
             # In mspass we only story time as epoch times
-<<<<<<< HEAD
             rec['time']=otime.timestamp
             rec['magnitude']=m.mag
             rec['magnitude_type']=m.magnitude_type
@@ -1352,18 +1084,6 @@
             idobj=result.inserted_id
             dbcol.update_one({'_id':idobj},
                         {'$set':{'source_id' : idobj}})
-=======
-            rec['time'] = otime.timestamp
-            rec['magnitude'] = m.mag
-            rec['magnitude_type'] = m.magnitude_type
-            rec['serialized_event'] = picklestr
-            result = dbcol.insert_one(rec)
-            # We use the string representation of the objectid of this
-            # document as a unique source id - same as site and channel
-            idobj = result.inserted_id
-            dbcol.update_one({'_id': idobj},
-                             {'$set': {'source_id': str(idobj)}})
->>>>>>> 235f484d
             nevents += 1
         return nevents
 
@@ -1380,7 +1100,6 @@
         """
         dbsource = self.source
         x = dbsource.find_one({'source_id': source_id})
-<<<<<<< HEAD
         return x
 
 # These are helper functions related to database usage.  They perform
@@ -1427,8 +1146,8 @@
             # is subject to confusing behavior if user doesn't realize
             # the are dealing with a bool
             x=bool(value)
-        elif required_type is bson.objectid.ObjectId:
-            x=bson.objectid.ObjectId(value)
+        elif required_type is ObjectId:
+            x=ObjectId(value)
         elif required_type is list:
             #This needs to throw an exception because it is nearly
             # guaranteed to be an error caused by setting something incorrectly.
@@ -1498,12 +1217,9 @@
             if md_to_copy.is_defined(k):
                 md_to_copy.erase(k)
     for d in ensemble.member:
-        # This needs to be replaced by a new method for 
-        # copying metadata.  Using operator += is problematic 
+        # This needs to be replaced by a new method for
+        # copying metadata.  Using operator += is problematic
         # for multiple reasons discussed in github issues.
         for k in md_to_copy.keys():
             val=md_to_copy[k]
-            d.put(k,val)
-=======
-        return x
->>>>>>> 235f484d
+            d.put(k,val)