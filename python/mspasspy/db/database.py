--- conflicted
+++ resolved
@@ -190,12 +190,8 @@
 
         # 3.load history
         if load_history:
-<<<<<<< HEAD
-            self._load_history(mspass_object, object_doc['history_object_id'])
-=======
             history_obj_id_name = self.database_schema.default_name('history_object') + '_id'
             self._load_history(mspass_object, object[history_obj_id_name])
->>>>>>> 80f4a0cc
 
         mspass_object.live = True
         mspass_object.clear_modified()
