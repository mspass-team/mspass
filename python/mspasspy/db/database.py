"""
Tools for connecting to MongoDB.
"""
import os
import copy
import pathlib
import pickle
import struct
from array import array

import dask.bag as daskbag
import gridfs
import pymongo
from bson.objectid import ObjectId
import numpy as np
from obspy import Inventory
from obspy import UTCDateTime

from mspasspy.ccore.seismic import (TimeSeries,
                                    Seismogram,
                                    _CoreSeismogram,
                                    TimeReferenceType,
                                    DoubleVector,
                                    TimeSeriesEnsemble,
                                    SeismogramEnsemble)
from mspasspy.ccore.utility import (Metadata,
                                    MsPASSError,
                                    dmatrix,
                                    ProcessingHistory)
from mspasspy.db.schema import DatabaseSchema, MetadataSchema


def read_distributed_data(client_arg, db_name, cursors, object_type, load_history=True,
                          format='spark', spark_context=None):
    """
     This method takes a list of mongodb cursors as input, constructs a mspasspy object for each cursor in a distributed
     manner, and return all of the mspasspy objects using the format required by the distributed computing framework
     (spark RDD or dask bag).

    :param client_arg: the argument to initialize a :class:`mspasspy.db.Client`.
    :param db_name: the database name in mongodb.
    :param cursors: mongodb cursors where each corresponds to a stored mspasspy object.
    :param object_type: either "TimeSeries" or "Seismogram"
    :type object_type: :class:`str`
    :param load_history: `True` to load object-level history into mspasspy objects.
    :param format: "spark" or "dask".
    :type format: :class:`str`
    :param spark_context: user specified spark context.
    :type spark_context: :class:`pyspark.SparkContext`
    :return: a spark `RDD` or dask `bag` format of mspasspy objects.
    """
    if format == 'spark':
        list_ = spark_context.parallelize(cursors)
        return list_.map(lambda cur: _read_distributed_data(client_arg, db_name, cur['_id'], object_type, load_history))
    elif format == 'dask':
        list_ = daskbag.from_sequence(cursors)
        return list_.map(lambda cur: _read_distributed_data(client_arg, db_name, cur['_id'], object_type, load_history))
    else:
        raise TypeError("Only spark and dask are supported")


def _read_distributed_data(client_arg, db_name, id, object_type, load_history=True):
    """
     A helper method used in the distributed map operation. It creates a mongodb connection with provided
     configurations, reads data from the database, constructs a mspasspy object and returns it.

    :param client_arg: the argument to initialize a :class:`mspasspy.db.Client`.
    :param db_name: the database name in mongodb.
    :param id: the `bson.ObjectId` of the mspasspy object stored in mongodb
    :type id: :class:'bson.objectid.ObjectId'.
    :param object_type: either "TimeSeries" or "Seismogram".
    :type object_type: :class:`str`
    :param load_history: `True` to load object-level history into the mspasspy object.
    :return: either :class:`mspasspy.ccore.seismic.TimeSeries` or :class:`mspasspy.ccore.seismic.Seismogram`
    """
    from mspasspy.db.client import Client
    client = Client(client_arg)
    db = Database(client, db_name)
    return db.read_data(id, object_type, load_history)


class Database(pymongo.database.Database):
    """
    A MongoDB database handler.

    This is a wrapper around the :class:`~pymongo.database.Database` with
    methods added to handle MsPASS data.  The one and only constructor
    uses a database handle normally created with a variant of this pair
    of commands:
        client=MongoClient()
        db=client['database_name']
    where database_name is variable and the name of the database you
    wish to access with this handle.
    """

    def __init__(self, *args, **kwargs):
        super(Database, self).__init__(*args, **kwargs)
        self.metadata_schema = MetadataSchema()
        self.database_schema = DatabaseSchema()

    def set_metadata_schema(self, schema):
        """
        Set metadata_schema defined in the Database class.

        :param schema: a instance of :class:`mspsspy.db.schema.MetadataSchema`
        """
        self.metadata_schema = schema

    def set_database_schema(self, schema):
        """
        Set database_schema defined in the Database class.

        :param schema: a instance of :class:`mspsspy.db.schema.DatabaseSchema`
        """
        self.database_schema = schema

    def read_data(self, object_id, object_type='TimeSeries', load_history=True, collection=None):
        """
        Reads and returns the mspasspy object stored in the database.

        :param object_id: mongodb "_id" of the mspasspy object.
        :type object_id: :class:`bson.objectid.ObjectId`
        :param object_type: either "TimeSeries" or "Seismogram".
        :type object_type: :class:`str`
        :param load_history: `True` to load object-level history into the mspasspy object.
        :param collection: the collection name in the database that the object is stored. If not specified, use the defined collection in the schema.
        :return: either :class:`mspasspy.ccore.seismic.TimeSeries` or :class:`mspasspy.ccore.seismic.Seismogram`
        """
        if object_type not in ['TimeSeries', 'Seismogram']:
            raise KeyError("only TimeSeries and Seismogram are supported")
        # todo support miniseed, hdf5

        schema = self.metadata_schema
        if object_type == 'TimeSeries':
            read_metadata_schema = schema.TimeSeries
        else:
            read_metadata_schema = schema.Seismogram

        # use _id to get the collection this object belongs to
        wf_collection = read_metadata_schema.collection('_id') if not collection else collection

        col = self[wf_collection]
        object_doc = col.find_one({'_id': object_id})
        if not object_doc:
            return None

        # 1. build metadata as dict
        md = Metadata()
        for k in object_doc:
            if read_metadata_schema.is_defined(k):
                md[k] = object_doc[k]

        col_set = set()
        for k in read_metadata_schema.keys():
            col = read_metadata_schema.collection(k)
            if col:
                col_set.add(col)
        col_set.discard(wf_collection)

        col_dict = {}
        for col in col_set:
            col_dict[col] = self[col].find_one({'_id': object_doc[col + '_id']})

        for k in read_metadata_schema.keys():
            col = read_metadata_schema.collection(k)
            if col != wf_collection:
                md[k] = col_dict[col][self.database_schema[col].unique_name(k)]

        for k in md:
            if read_metadata_schema.is_defined(k):
                if not isinstance(md[k], read_metadata_schema.type(k)):
                    raise TypeError('{} has type {}, forbidden by definition'.format(k, type(md[k])))

        if object_type == 'TimeSeries':
            mspass_object = TimeSeries({k: md[k] for k in md}, np.ndarray([0], dtype=np.float64))
            mspass_object.npts = md['npts']  # fixme
        else:
            mspass_object = Seismogram(_CoreSeismogram(md, False))

        # 2.load data from different modes
        mode = object_doc['storage_mode']
        if mode == "file":
            self._read_data_from_dfile(mspass_object, object_doc['dir'], object_doc['dfile'], object_doc['foff'])
        elif mode == "gridfs":
            self._read_data_from_gridfs(mspass_object, object_doc['gridfs_id'])
        elif mode == "url":
            pass  # todo for future
        else:
            raise TypeError("Unknown storage mode: {}".format(mode))

        # 3.load history
        if load_history:
            history_obj_id_name = self.database_schema.default_name('history_object') + '_id'
            self._load_history(mspass_object, object_doc[history_obj_id_name])

        mspass_object.live = True
        mspass_object.clear_modified()
        return mspass_object

    def save_data(self, mspass_object, storage_mode='gridfs', update_all=True, dfile=None, dir=None,
                  exclude=None, collection=None):
        """
        Save the mspasspy object (metadata attributes, processing history, elogs and data) in the mongodb database.

        :param mspass_object: the object you want to save.
        :type mspass_object: either :class:`mspasspy.ccore.seismic.TimeSeries` or :class:`mspasspy.ccore.seismic.Seismogram`
        :param storage_mode: "gridfs" stores the object in the mongodb grid file system (recommended). "file" stores
            the object in a binary file, which requires `dfile` and `dir`.
        :type storage_mode: :class:`str`
        :param update_all: `True` to also save the metadata attributes not defined in the schema.
        :param dfile: file name if using "file" storage mode.
        :type dfile: :class:`str`
        :param dir: file directory if using "file" storage mode.
        :type dir: :class:`str`
        :param exclude: the metadata attributes you want to exclude from being stored.
        :type exclude: a :class:`list` of :class:`str`
        :param collection: the collection name you want to use. If not specified, use the defined collection in the schema.
        """
        if not isinstance(mspass_object, (TimeSeries, Seismogram)):
            raise TypeError("only TimeSeries and Seismogram are supported")
        if storage_mode not in ['file', 'gridfs']:
            raise TypeError("Unknown storage mode: {}".format(storage_mode))
        # below we try to capture permission issue before writing anything to the database.
        # However, in the case that a storage is almost full, exceptions can still be 
        # thrown, which could mess up the database record.
        if storage_mode == 'file':
            if not dfile and not dir:
                # Note the following uses the dir and dfile defined in the data object.
                # It will ignore these two keys already in the collection in an update
                # transaction, and the dir and dfile in the collection will be replaced.
                if ('dir' not in mspass_object) or ('dfile' not in mspass_object):
                    raise ValueError(
                        'dir or dfile is not specified in data object')
                dir = os.path.abspath(mspass_object['dir'])
                dfile = mspass_object['dfile']
            else:
                dir = os.path.abspath(dir)
            fname = os.path.join(dir, dfile)
            if os.path.exists(fname):
                if not os.access(fname, os.W_OK):
                    raise PermissionError(
                        'No write permission to the save file: {}'.format(fname))
            else:
                # the following loop finds the top level of existing parents to fname
                # and check for write permission to that directory. 
                for path_item in pathlib.PurePath(fname).parents:
                    if os.path.exists(path_item):
                        if not os.access(path_item, os.W_OK | os.X_OK):
                            raise PermissionError(
                                'No write permission to the save directory: {}'.format(dir))
                        break

        schema = self.metadata_schema
        if isinstance(mspass_object, TimeSeries):
            save_schema = schema.TimeSeries
        else:
            save_schema = schema.Seismogram
        # This function is needed to make sure the metadata define the time
        # standard consistently
<<<<<<< HEAD
        _sync_time_metadata(mspass_object)
=======
        self._sync_time_metadata(mspass_object)
>>>>>>> dc17f7f0
        # 1. save metadata
        self.update_metadata(mspass_object, update_all, exclude, collection)

        # 2. save data
        wf_collection = save_schema.collection('_id') if not collection else collection
        col = self[wf_collection]
        object_doc = col.find_one({'_id': mspass_object['_id']})
        filter_ = {'_id': mspass_object['_id']}
        update_dict = {'storage_mode': storage_mode}

        if storage_mode == "file":
            foff = self._save_data_to_dfile(mspass_object, dir, dfile)
            update_dict['dir'] = dir
            update_dict['dfile'] = dfile
            update_dict['foff'] = foff
        elif storage_mode == "gridfs":
            old_gridfs_id = None if 'gridfs_id' not in object_doc else object_doc['gridfs_id']
            gridfs_id = self._save_data_to_gridfs(mspass_object, old_gridfs_id)
            update_dict['gridfs_id'] = gridfs_id
        #TODO will support url mode later 
        #elif storage_mode == "url":
        #    pass

        col.update_one(filter_, {'$set': update_dict})

    def update_metadata(self, mspass_object, update_all=False, exclude=None, collection=None):
        """
        Update (or save if it's a new object) the mspasspy object, including saving the processing history, elogs
        and metadata attributes.

        :param mspass_object: the object you want to update.
        :type mspass_object: either :class:`mspasspy.ccore.seismic.TimeSeries` or :class:`mspasspy.ccore.seismic.Seismogram`
        :param update_all: `True` to also update the metadata attributes not defined in the schema.
        :param exclude: a list of metadata attributes you want to exclude from being updated.
        :type exclude: a :class:`list` of :class:`str`
        :param collection: the collection name you want to use. If not specified, use the defined collection in the schema.
        """
        if not isinstance(mspass_object, (TimeSeries, Seismogram)):
            raise TypeError("only TimeSeries and Seismogram are supported")

        schema = self.metadata_schema
        if isinstance(mspass_object, TimeSeries):
            update_metadata_def = schema.TimeSeries
        else:
            update_metadata_def = schema.Seismogram

        wf_collection = update_metadata_def.collection('_id') if not collection else collection
        col = self[wf_collection]
        object_doc = None

        new_insertion = False
        if '_id' not in mspass_object:
            new_insertion = True

        if not new_insertion:
            object_doc = col.find_one({'_id': mspass_object['_id']})

        # 1. create the dict of metadata to be saved in wf
        insert_dict = {}
        if exclude is None:
            exclude = []

        self._sync_metadata_before_update(mspass_object)
        copied_metadata = Metadata(mspass_object)

        update_metadata_def.clear_aliases(copied_metadata)

        for k in copied_metadata:
            if not str(copied_metadata[k]).strip():
                copied_metadata.erase(k)

        for k in copied_metadata:
            if k in exclude:
                continue
            if update_metadata_def.is_defined(k):
                if update_metadata_def.readonly(k):
                    continue
<<<<<<< HEAD
                if type(copied_metadata[k]) != update_metadata_def.type(k):
                    try:
                        insert_dict[k] = update_metadata_def.type(k)(copied_metadata[k])
                    except Exception as err:
                        raise MsPASSError('Failure attempting to convert {}: {} to {}'.format(
=======
                if not isinstance(copied_metadata[k], update_metadata_def.type(k)):
                    try:
                        # The following convert the actual value in a dict to a required type.
                        # This is because the return of type() is the class reference.
                        insert_dict[k] = update_metadata_def.type(
                            k)(copied_metadata[k])
                    except Exception as err:
                        raise MsPASSError('Failure attempting to convert key {} from {} to {}'.format(
>>>>>>> dc17f7f0
                            k, copied_metadata[k], update_metadata_def.type(k)), 'Fatal') from err
                else:
                    insert_dict[k] = copied_metadata[k]
            elif update_all:
                insert_dict[k] = copied_metadata[k]

        # 2. save history
        history_obj_id_name = self.database_schema.default_name('history_object') + '_id'
        old_history_object_id = None if new_insertion else object_doc[history_obj_id_name]
        history_object_id = self._save_history(mspass_object, old_history_object_id)

        # 3. save error logs
        elog_id_name = self.database_schema.default_name('elog') + '_id'
        old_elog_id = None if new_insertion else object_doc[elog_id_name]
        elog_id = self._save_elog(mspass_object, old_elog_id)  # elog ids will be updated in the wf col when saving metadata

        insert_dict.update({history_obj_id_name: history_object_id, elog_id_name: elog_id})

        if '_id' not in copied_metadata:
            mspass_object['_id'] = col.insert_one(insert_dict).inserted_id
        else:
            filter_ = {'_id': copied_metadata['_id']}
            col.update_one(filter_, {'$set': insert_dict})

        # 4. need to save the wf_id if the mspass_object is saved at the first time
        if new_insertion:
            elog_col = self[self.database_schema.default_name('elog')]
            wf_id_name = wf_collection + '_id'
            for id_ in insert_dict[elog_id_name]:
                filter_ = {'_id': id_}
                elog_col.update_one(filter_, {'$set': {wf_id_name: mspass_object['_id']}})

    def read_ensemble_data(self, objectid_list, ensemble_type='TimeSeriesEnsemble', load_history=True):
        """
        Reads and returns the mspasspy ensemble object stored in the database.

        :param objectid_list: a :class:`list` of :class:`bson.objectid.ObjectId`, where each belongs to a mspasspy object.
        :param ensemble_type: either "TimeSeriesEnsemble" or "SeismogramEnsemble". This implies all of mspasspy objects
            required should either all be :class:`mspasspy.ccore.seismic.TimeSeriesEnsemble` or
            :class:`mspasspy.ccore.seismic.SeismogramEnsemble`.
        :type ensemble_type: :class:`str`
        :param load_history: `True` to also update the metadata attributes not defined in the schema.
        :return: either :class:`mspasspy.ccore.seismic.TimeSeriesEnsemble` or
            :class:`mspasspy.ccore.seismic.SeismogramEnsemble`.
        """
        if ensemble_type not in ['TimeSeriesEnsemble', 'SeismogramEnsemble']:
            raise KeyError("only TimeSeriesEnsemble and SeismogramEnsemble are supported")

        object_type = 'TimeSeries'
        if ensemble_type == 'TimeSeriesEnsemble':
            ensemble = TimeSeriesEnsemble(len(objectid_list))
        else:
            object_type = 'Seismogram'
            ensemble = SeismogramEnsemble(len(objectid_list))

        for i in range(len(objectid_list)):
            ensemble.member.append(self.read_data(objectid_list[i], object_type, load_history))

        return ensemble

<<<<<<< HEAD
    def save_ensemble_data(self, ensemble_object, storage_mode='gridfs', collection=None, dfile_list=None, dir_list=None,
                           update_all=True, exclude_keys=None, exclude_objects=None):
        # This pushes ensemble's metadata to each member.  We pass the exclude
        # keys as the effort required to pass ones not meant for ensemble is tiny
        sync_ensemble_metadata(ensemble_object,do_not_copy=exclude_keys)
=======
    def save_ensemble_data(self, ensemble_object, storage_mode='gridfs', dfile_list=None, dir_list=None,
                           update_all=False, exclude_keys=None, exclude_objects=None, collection=None):
        """
        Save the mspasspy ensemble object (metadata attributes, processing history, elogs and data) in the mongodb
        database.

        :param ensemble_object: the ensemble you want to save.
        :type ensemble_object: either :class:`mspasspy.ccore.seismic.TimeSeriesEnsemble` or
            :class:`mspasspy.ccore.seismic.SeismogramEnsemble`.
        :param storage_mode: "gridfs" stores the object in the mongodb grid file system (recommended). "file" stores
            the object in a binary file, which requires `dfile` and `dir`.
        :type storage_mode: :class:`str`
        :param dfile_list: A :class:`list` of file names if using "file" storage mode. File name is `str` type.
        :param dir_list: A :class:`list` of file directories if using "file" storage mode. File directory is `str` type.
        :param update_all: `True` to also update the metadata attributes not defined in the schema.
        :param exclude_keys: the metadata attributes you want to exclude from being stored.
        :type exclude_keys: a :class:`list` of :class:`str`
        :param exclude_objects: A list of indexes, where each specifies a object in the ensemble you want to exclude from being saved. Starting from 0.
        :type exclude_objects: :class:`list`
        :param collection: the collection name you want to use. If not specified, use the defined collection in the schema.
        """
        # This pushes ensemble's metadata to each member.  We pass the exclude
        # keys as the effort required to pass ones not meant for ensemble is tiny
        self._sync_ensemble_metadata(ensemble_object,do_not_copy=exclude_keys)

>>>>>>> dc17f7f0
        if not exclude_objects:
            exclude_objects = []

        if not dfile_list:
            dfile_list = [None for _ in range(len(ensemble_object.member))]
        if not dir_list:
            dir_list = [None for _ in range(len(ensemble_object.member))]

        if storage_mode in ["file", "gridfs"]:
            j = 0
            for i in range(len(ensemble_object.member)):
                if i not in exclude_objects:
                    self.save_data(ensemble_object.member[i], storage_mode, update_all, dfile_list[j],
                                   dir_list[j], exclude_keys, collection)
                    j += 1
        elif storage_mode == "url":
            pass
        else:
            raise TypeError("Unknown storage mode: {}".format(storage_mode))

    def update_ensemble_metadata(self, ensemble_object, update_all=False, exclude_keys=None, exclude_objects=None,
                                 collection=None):
        """
        Update (or save if it's new) the mspasspy ensemble object, including saving the processing history, elogs
        and metadata attributes.

        :param ensemble_object: the ensemble you want to update.
        :type ensemble_object: either :class:`mspasspy.ccore.seismic.TimeSeriesEnsemble` or
            :class:`mspasspy.ccore.seismic.SeismogramEnsemble`.
        :param update_all: `True` to also update the metadata attributes not defined in the schema.
        :param exclude_keys: the metadata attributes you want to exclude from being updated.
        :type exclude_keys: a :class:`list` of :class:`str`
        :param exclude_objects: a list of indexes, where each specifies a object in the ensemble you want to
        exclude from being saved. The index starts at 0.
        :type exclude_objects: :class:`list`
        :param collection: the collection name you want to use. If not specified, use the defined collection in the
        schema.
        """
        if not exclude_objects:
            exclude_objects = []
        for i in range(len(ensemble_object.member)):
            if i not in exclude_objects:
                self.update_metadata(ensemble_object.member[i], update_all, exclude_keys, collection)

    def detele_wf(self, object_id, object_type, collection=None):
        """
        Delete a mspasspy object.

        :param object_id: object id of the object.
        :type object_id: :class:`bson.objectid.ObjectId`
        :param object_type: either "TimeSeries" or "Seismogram".
        :type object_type: :class:`str`
        :param collection: the name of the collection that the object is stored. If not specified, use the defined name
                in the schema.
        """
        if object_type not in ["TimeSeries", "Seismogram"]:
            raise TypeError("only TimeSeries and Seismogram are supported")

        if not collection:
            schema = self.metadata_schema
            if object_type == "TimeSeries":
                detele_schema = schema.TimeSeries
            else:
                detele_schema = schema.Seismogram

            collection = detele_schema.collection('_id') if not collection else collection

        self[collection].delete_one({'_id': object_id})

    def delete_gridfs(self, gridfs_id):
        """
        Delete a grid document.

        :param gridfs_id: id of the document.
        :type gridfs_id: :class:`bson.objectid.ObjectId`
        """
        gfsh = gridfs.GridFS(self)
        if gfsh.exists(gridfs_id):
            gfsh.delete(gridfs_id)

    def _sync_metadata_before_update(self, d):
        """
        Synchronize a few broken attributes before saving.

        :param d: a mspasspy object.
        :type d: either :class:`mspasspy.ccore.seismic.TimeSeries` or :class:`mspasspy.ccore.seismic.Seismogram`
        """
        if d.tref == TimeReferenceType.Relative:
            d.put_string('time_standard', 'relative')
        else:
            d.put_string('time_standard', 'UTC')

    def _save_history(self, mspass_object, prev_history_object_id=None, collection=None):
        """
        Save the processing history of a mspasspy object.

        :param mspass_object: the target object.
        :type mspass_object: either :class:`mspasspy.ccore.seismic.TimeSeries` or :class:`mspasspy.ccore.seismic.Seismogram`
        :param prev_history_object_id: the previous history object id (if it has).
        :type prev_history_object_id: :class:`bson.objectid.ObjectId`
        :param collection: the collection that you want to store the history object. If not specified, use the defined
        collection in the schema.
        :return: current history_object_id.
        """
        if not collection:
            collection = self.database_schema.default_name('history_object')
        history_col = self[collection]
        proc_history = ProcessingHistory(mspass_object)
        current_uuid = proc_history.id() # uuid in the current node
        history_binary = pickle.dumps(proc_history)
        # todo save jobname jobid when global history module is done
        try:
            if prev_history_object_id:
                # overwrite history
                history_col.delete_one({'_id': prev_history_object_id})
                history_col.insert_one({'_id': current_uuid, 'nodesdata': history_binary})
            else:
                # new insertion
                history_col.insert_one({'_id': current_uuid, 'nodesdata': history_binary})
        except pymongo.errors.DuplicateKeyError as e:
            raise MsPASSError("The history object to be saved has a duplicate uuid", "Fatal") from e

        return current_uuid

    def _load_history(self, mspass_object, history_object_id, collection=None):
        """
        Load (in place) the processing history into a mspasspy object.

        :param mspass_object: the target object.
        :type mspass_object: either :class:`mspasspy.ccore.seismic.TimeSeries` or :class:`mspasspy.ccore.seismic.Seismogram`
        :param history_object_id: :class:`bson.objectid.ObjectId`
        :param collection: the collection that you want to load the processing history. If not specified, use the defined
        collection in the schema.
        """
        if not collection:
            collection = self.database_schema.default_name('history_object')
        res = self[collection].find_one({'_id': history_object_id})
        mspass_object.load_history(pickle.loads(res['nodesdata']))

    def _save_elog(self, mspass_object, elog_id=None, collection=None):
        """
        Save error log for a data object. Data objects in MsPASS contain an error log object used to post any
        errors handled by processing functions.

        :param mspass_object: the target object.
        :type mspass_object: either :class:`mspasspy.ccore.seismic.TimeSeries` or :class:`mspasspy.ccore.seismic.Seismogram`
        :param elog_id: a list of elog object ids.
        :type elog_id: `list`
        :param collection: the collection that you want to save the elogs. If not specified, use the defined
        collection in the schema.
        :return: updated elog_id.
        """
        if not collection:
            collection = self.database_schema.default_name('elog')

        if not elog_id:
            elog_id = []

        oid = None
        if '_id' in mspass_object:
            oid = mspass_object['_id']

        if isinstance(mspass_object, Seismogram):
            wf_id_name = 'wf_Seismogram_id'
        elif isinstance(mspass_object, TimeSeries):
            wf_id_name = 'wf_TimeSeries_id'
        else:
            raise TypeError("only TimeSeries and Seismogram are supported")

        elog = mspass_object.elog
        n = elog.size()
        if n != 0:
            errs = elog.get_error_log()
            jobid = elog.get_job_id()
            for i in range(n):
                x = errs[i]
                docentry = {'job_id': jobid, 'algorithm': x.algorithm, 'badness': str(x.badness),
                            'error_message': x.message, 'process_id': x.p_id}
                if oid:
                    docentry[wf_id_name] = oid
                elog_id.append(self[collection].insert_one(docentry).inserted_id)
        return elog_id

    @staticmethod
    def _read_data_from_dfile(mspass_object, dir, dfile, foff):
        """
        Read the stored data from a file and loads it into a mspasspy object.

        :param mspass_object: the target object.
        :type mspass_object: either :class:`mspasspy.ccore.seismic.TimeSeries` or :class:`mspasspy.ccore.seismic.Seismogram`
        :param dir: file directory.
        :type dir: :class:`str`
        :param dfile: file name.
        :type dfile: :class:`str`
        :param foff: offset that marks the starting of the data in the file.
        """
        fname = os.path.join(dir, dfile)
        with open(fname, mode='rb') as fh:
            fh.seek(foff)
            float_array = array('d')
            if isinstance(mspass_object, TimeSeries):
                if not mspass_object.is_defined('npts'):
                    raise KeyError("npts is not defined")
                float_array.frombytes(fh.read(mspass_object.get('npts') * 8))
                mspass_object.data = DoubleVector(float_array)
            elif isinstance(mspass_object, Seismogram):
                if not mspass_object.is_defined('npts'):
                    raise KeyError("npts is not defined")
                float_array.frombytes(fh.read(mspass_object.get('npts') * 8 * 3))
                print(len(float_array))
                mspass_object.data = dmatrix(3, mspass_object.get('npts'))
                for i in range(3):
                    for j in range(mspass_object.get('npts')):
                        mspass_object.data[i, j] = float_array[i * mspass_object.get('npts') + j]
            else:
                raise TypeError("only TimeSeries and Seismogram are supported")

    @staticmethod
    def _save_data_to_dfile(mspass_object, dir, dfile):
        """
        Saves sample data as a binary dump of the sample data. Save a mspasspy object as a pure binary dump of
        the sample data in native (Fortran) order. Opens the file and ALWAYS appends data to the end of the file.

        This method is subject to several issues to beware of before using them:
        (1) they are subject to damage by other processes/program, (2) updates are nearly impossible without
        stranding (potentially large quantities) of data in the middle of files or
        corrupting a file with a careless insert, and (3) when the number of files
        gets large managing them becomes difficult.

        :param mspass_object: the target object.
        :type mspass_object: either :class:`mspasspy.ccore.seismic.TimeSeries` or :class:`mspasspy.ccore.seismic.Seismogram`
        :param dir: file directory.
        :type dir: :class:`str`
        :param dfile: file name.
        :type dfile: :class:`str`
        :return: Position of first data sample (foff).
        """
        fname = os.path.join(dir, dfile)
        os.makedirs(os.path.dirname(fname), exist_ok=True)
        with open(fname, mode='a+b') as fh:
            foff = fh.seek(0, 2)
            if isinstance(mspass_object, TimeSeries):
                ub = bytes(np.array(mspass_object.data))  # fixme DoubleVector
            elif isinstance(mspass_object, Seismogram):
                ub = bytes(mspass_object.data)
            else:
                raise TypeError("only TimeSeries and Seismogram are supported")
            fh.write(ub)
        return foff

    def _save_data_to_gridfs(self, mspass_object, gridfs_id=None):
        """
        Save a mspasspy object sample data to MongoDB grid file system. We recommend to use this method
        for saving a mspasspy object inside MongoDB.

        :param mspass_object: the target object.
        :type mspass_object: either :class:`mspasspy.ccore.seismic.TimeSeries` or :class:`mspasspy.ccore.seismic.Seismogram`
        :param gridfs_id: if the data is already stored and you want to update it, you should provide the object id
        of the previous data, which will be deleted. A new document will be inserted instead.
        :type gridfs_id: :class:`bson.objectid.ObjectId`.
        :return inserted gridfs object id.
        """
        gfsh = gridfs.GridFS(self)
        if gridfs_id and gfsh.exists(gridfs_id):
            gfsh.delete(gridfs_id)
        if isinstance(mspass_object, Seismogram):
            ub = bytes(mspass_object.data)
        else:
            ub = bytes(np.array(mspass_object.data))
        return gfsh.put(pickle.dumps(ub))

    def _read_data_from_gridfs(self, mspass_object, gridfs_id):
        """
        Read data stored in gridfs and load it into a mspasspy object.

        :param mspass_object: the target object.
        :type mspass_object: either :class:`mspasspy.ccore.seismic.TimeSeries` or :class:`mspasspy.ccore.seismic.Seismogram`
        :param gridfs_id: the object id of the data stored in gridfs.
        :type gridfs_id: :class:`bson.objectid.ObjectId`
        """
        gfsh = gridfs.GridFS(self)
        fh = gfsh.get(file_id=gridfs_id)
        ub = pickle.load(fh)
        fmt = "@%dd" % int(len(ub) / 8)
        x = struct.unpack(fmt, ub)
        if isinstance(mspass_object, TimeSeries):
            mspass_object.data = DoubleVector(x)
        elif isinstance(mspass_object, Seismogram):
            if not mspass_object.is_defined('npts'):
                raise KeyError("npts is not defined")
            if len(x) != (3 * mspass_object['npts']):
                emess = "Size mismatch in sample data. Number of points in gridfs file = %d but expected %d" \
                        % (len(x), (3 * mspass_object['npts']))
                raise ValueError(emess)
            mspass_object.data = dmatrix(3, mspass_object['npts'])
            for i in range(3):
                for j in range(mspass_object['npts']):
                    mspass_object.data[i, j] = x[i * mspass_object['npts'] + j]
        else:
            raise TypeError("only TimeSeries and Seismogram are supported")

    @staticmethod
    def _extract_locdata(chanlist):
        """
        Parses the list returned by obspy channels attribute
        for a Station object and returns a dict of unique
        edepth values keyed by loc code.  This algorithm
        would be horribly inefficient for large lists with
        many duplicates, but the assumption here is the list
        will always be small
        """
        alllocs = {}
        for chan in chanlist:
            alllocs[chan.location_code] = [
                chan.start_date,
                chan.end_date,
                chan.latitude,
                chan.longitude,
                chan.elevation,
                chan.depth]
        return alllocs

    def _site_is_not_in_db(self, record_to_test):
        """
        Small helper functoin for save_inventory.
        Tests if dict content of record_to_test is
        in the site collection.  Inverted logic in one sense
        as it returns true when the record is not yet in
        the database.  Uses key of net,sta,loc,starttime
        and endtime.  All tests are simple equality.
        Should be ok for times as stationxml uses nearest
        day as in css3.0.

        originally tried to do the time interval tests with a
        query, but found it was a bit cumbersone to say the least.
        Because this particular query is never expected to return
        a large number of documents we resort to a linear
        search through all matches on net,sta,loc rather than
        using a confusing and ugly query construct.
        """
        dbsite = self.site
        queryrecord = {}
        queryrecord['net'] = record_to_test['net']
        queryrecord['sta'] = record_to_test['sta']
        queryrecord['loc'] = record_to_test['loc']
        matches = dbsite.find(queryrecord)
        # this returns a warning that count is depricated but
        # I'm getting confusing results from google search on the
        # topic so will use this for now
        nrec = matches.count()
        if (nrec <= 0):
            return True
        else:
            # Now do the linear search on time for a match
            st0 = record_to_test['starttime']
            et0 = record_to_test['endtime']
            time_fudge_factor = 10.0
            stp = st0 + time_fudge_factor
            stm = st0 - time_fudge_factor
            etp = et0 + time_fudge_factor
            etm = et0 - time_fudge_factor
            for x in matches:
                sttest = x['starttime']
                ettest = x['endtime']
                if (sttest > stm and sttest < stp and ettest > etm and ettest < etp):
                    return False
            return True

    def _channel_is_not_in_db(self, record_to_test):
        """
        Small helper functoin for save_inventory.
        Tests if dict content of record_to_test is
        in the site collection.  Inverted logic in one sense
        as it returns true when the record is not yet in
        the database.  Uses key of net,sta,loc,starttime
        and endtime.  All tests are simple equality.
        Should be ok for times as stationxml uses nearest
        day as in css3.0.
        """
        dbchannel = self.channel
        queryrecord = {}
        queryrecord['net'] = record_to_test['net']
        queryrecord['sta'] = record_to_test['sta']
        queryrecord['loc'] = record_to_test['loc']
        queryrecord['chan'] = record_to_test['chan']
        matches = dbchannel.find(queryrecord)
        # this returns a warning that count is depricated but
        # I'm getting confusing results from google search on the
        # topic so will use this for now
        nrec = matches.count()
        if (nrec <= 0):
            return True
        else:
            # Now do the linear search on time for a match
            st0 = record_to_test['starttime']
            et0 = record_to_test['endtime']
            time_fudge_factor = 10.0
            stp = st0 + time_fudge_factor
            stm = st0 - time_fudge_factor
            etp = et0 + time_fudge_factor
            etm = et0 - time_fudge_factor
            for x in matches:
                sttest = x['starttime']
                ettest = x['endtime']
                if (sttest > stm and sttest < stp and ettest > etm and ettest < etp):
                    return False
            return True

    def _handle_null_starttime(self, t):
        if t == None:
            return UTCDateTime(0.0)
        else:
            return t

    def _handle_null_endtime(self, t):
        # This constant is used below to set endtime to a time
        # in the far future if it is null
        DISTANTFUTURE = UTCDateTime(2051, 1, 1, 0, 0)
        if t == None:
            return DISTANTFUTURE
        else:
            return t

    def save_inventory(self, inv,
                       networks_to_exclude=['SY'],
                       verbose=False):
        """
        Saves contents of all components of an obspy inventory
        object to documents in the site and channel collections.
        The site collection is sufficient of Seismogram objects but
        TimeSeries data will often want to be connected to the
        channel collection.   The algorithm used will not add
        duplicates based on the following keys:

        For site:
            net
            sta
            chan
            loc
            starttime::endtime - this check is done cautiously with
              a 10 s fudge factor to avoid the issue of floating point
              equal tests.   Probably overly paranoid since these
              fields are normally rounded to a time at the beginning
              of a utc day, but small cost to pay for stabilty because
              this function is not expected to be run millions of times
              on a huge collection.

        for channels:
            net
            sta
            chan
            loc
            starttime::endtime - same approach as for site with same
               issues - note especially 10 s fudge factor.   This is
               necessary because channel metadata can change more
               frequently than site metadata (e.g. with a sensor
               orientation or sensor swap)

        Finally note the site collection contains full response data
        that can be obtained by extracting the data with the key
        "serialized_inventory" and running pickle loads on the returned
        string.

        :param inv: is the obspy Inventory object of station data to save.
        :networks_to_exclude: should contain a list (or tuple) of
            SEED 2 byte network codes that are to be ignored in
            processing.   Default is SY which is used for synthetics.
            Set to None if if all are to be loaded.
        :verbose:  print informational lines if true.  If false
        works silently)

        :return:  tuple with
          0 - integer number of site documents saved
          1 -integer number of channel documents saved
          2 - number of distinct site (net,sta,loc) items processed
          3 - number of distinct channel items processed
        :rtype: tuple
        """

        # site is a frozen name for the collection here.  Perhaps
        # should be a variable with a default
        # to do: need to change source_id to be a copy of the _id string.

        dbcol = self.site
        dbchannel = self.channel
        n_site_saved = 0
        n_chan_saved = 0
        n_site_processed = 0
        n_chan_processed = 0
        for x in inv:
            # Inventory object I got from webservice download
            # makes the sta variable here a net:sta combination
            # We can get the net code like this
            net = x.code
            # This adds feature to skip data for any net code
            # listed in networks_to_exclude
            if networks_to_exclude != None:
                if net in networks_to_exclude:
                    continue
            # Each x now has a station field, BUT tests I ran
            # say for my example that field has one entry per
            # x.  Hence, we can get sta name like this
            y = x.stations
            sta = y[0].code
            starttime = y[0].start_date
            endtime = y[0].end_date
            starttime = self._handle_null_starttime(starttime)
            endtime = self._handle_null_endtime(endtime)
            latitude = y[0].latitude
            longitude = y[0].longitude
            # stationxml files seen to put elevation in m. We
            # always use km so need to convert
            elevation = y[0].elevation / 1000.0
            # an obnoxious property of station xml files obspy is giving me
            # is that the start_dates and end_dates on the net:sta section
            # are not always consistent with the channel data.  In particular
            # loc codes are a problem. So we pull the required metadata from
            # the chans data and will override locations and time ranges
            # in station section with channel data
            chans = y[0].channels
            locdata = self._extract_locdata(chans)
            # Assume loc code of 0 is same as rest
            # loc=_extract_loc_code(chanlist[0])
            picklestr = pickle.dumps(x)
            all_locs = locdata.keys()
            for loc in all_locs:
                # If multiple loc codes are present on the second pass
                # rec will contain the objectid of the document inserted
                # in the previous pass - an obnoxious property of insert_one
                # This initialization guarantees an empty container
                rec = dict()
                rec['loc'] = loc
                rec['net'] = net
                rec['sta'] = sta
                lkey = loc
                loc_tuple = locdata[lkey]
                # We use these attributes linked to loc code rather than
                # the station data - experience shows they are not
                # consistent and we should use this set.
                loc_lat = loc_tuple[2]
                loc_lon = loc_tuple[3]
                loc_elev = loc_tuple[4]
                # for consistency convert this to km too
                loc_elev = loc_elev / 1000.0
                loc_edepth = loc_tuple[5]
                loc_stime = loc_tuple[0]
                loc_stime = self._handle_null_starttime(loc_stime)
                loc_etime = loc_tuple[1]
                loc_etime = self._handle_null_endtime(loc_etime)
                rec['latitude'] = loc_lat
                rec['longitude'] = loc_lon
                # This is MongoDBs way to set a geographic
                # point - allows spatial queries.  Note longitude
                # must be first of the pair
                rec['coords'] = [loc_lat, loc_lon]
                rec['elevation'] = loc_elev
                rec['edepth'] = loc_edepth
                rec['starttime'] = starttime.timestamp
                rec['endtime'] = endtime.timestamp
                if latitude != loc_lat or longitude != loc_lon or elevation != loc_elev:
                    print(net, ":", sta, ":", loc,
                          " (Warning):  station section position is not consistent with loc code position")
                    print("Data in loc code section overrides station section")
                    print("Station section coordinates:  ", latitude, longitude, elevation)
                    print("loc code section coordinates:  ", loc_lat, loc_lon, loc_elev)
                if self._site_is_not_in_db(rec):
                    result=dbcol.insert_one(rec)
                    # Note this sets site_id to an ObjectID for the insertion
                    # We use that to define a duplicate we tag as site_id
                    site_id=result.inserted_id
                    self.site.update_one({'_id':site_id},{'$set':{'site_id' : site_id}})
                    n_site_saved+=1
                    if verbose:
                        print("net:sta:loc=", net, ":", sta, ":", loc,
                              "for time span ", starttime, " to ", endtime,
                              " added to site collection")
                else:
                    if verbose:
                        print("net:sta:loc=", net, ":", sta, ":", loc,
                              "for time span ", starttime, " to ", endtime,
                              " is already in site collection - ignored")
                n_site_processed += 1
                # done with site now handle channel
                # Because many features are shared we can copy rec
                # note this has to be a deep copy
                chanrec = copy.deepcopy(rec)
                # We don't want this baggage in the channel documents
                # keep them only in the site collection
                # del chanrec['serialized_inventory']
                for chan in chans:
                    chanrec['chan'] = chan.code
                    chanrec['vang'] = chan.dip
                    chanrec['hang'] = chan.azimuth
                    chanrec['edepth'] = chan.depth
                    st = chan.start_date
                    et = chan.end_date
                    # as above be careful of null values for either end of the time range
                    st = self._handle_null_starttime(st)
                    et = self._handle_null_endtime(et)
                    chanrec['starttime'] = st.timestamp
                    chanrec['endtime'] = et.timestamp
                    n_chan_processed += 1
                    if (self._channel_is_not_in_db(chanrec)):
                        picklestr = pickle.dumps(chan)
                        chanrec['serialized_channel_data'] = picklestr
                        result = dbchannel.insert_one(chanrec)
                        # insert_one has an obnoxious behavior in that it
                        # inserts the ObjectId in chanrec.  In this loop
                        # we reuse chanrec so we have to delete the id field
                        # howeveer, we first want to update the record to
                        # have chan_id provide an  alternate key to that id
                        # object_id - that makes this consistent with site
                        # we actually use the return instead of pulling from
                        # chanrec
                        idobj=result.inserted_id
                        dbchannel.update_one({'_id':idobj},
                                             {'$set':{'chan_id' : idobj}})
                        del chanrec['_id']
                        n_chan_saved += 1
                        if verbose:
                            print("net:sta:loc:chan=",
                                  net, ":", sta, ":", loc, ":", chan.code,
                                  "for time span ", st, " to ", et,
                                  " added to channel collection")
                    else:
                        if verbose:
                            print('net:sta:loc:chan=',
                                  net, ":", sta, ":", loc, ":", chan.code,
                                  "for time span ", st, " to ", et,
                                  " already in channel collection - ignored")

        # Tried this to create a geospatial index.   Failing
        # in later debugging for unknown reason.   Decided it
        # should be a done externally anyway as we don't use
        # that feature now - thought of doing so but realized
        # was unnecessary baggage
        # dbcol.create_index(["coords",GEOSPHERE])
        #
        # For now we will always print this summary information
        # For expected use it would be essential information
        #
        print("Database.save_inventory processing summary:")
        print("Number of site records processed=", n_site_processed)
        print("number of site records saved=", n_site_saved)
        print("number of channel records processed=", n_chan_processed)
        print("number of channel records saved=", n_chan_saved)
        return tuple([n_site_saved, n_chan_saved, n_site_processed, n_chan_processed])

    def load_seed_station(self, net, sta, loc='NONE', time=-1.0):
        """
        The site collection is assumed to have a one to one
        mapping of net:sta:loc:starttime - endtime.
        This method uses a restricted query to match the
        keys given and returns a dict of coordinate data;
        lat, lon, elev, edepth.
        The (optional) time arg is used for a range match to find
        period between the site startime and endtime.
        Returns None if there is no match.

        The seed modifier in the name is to emphasize this method is
        for data originating as the SEED format that use net:sta:loc:chan
        as the primary index.

        :param net:  network name to match
        :param sta:  station name to match
        :param loc:   optional loc code to made (empty string ok and common)
        default ignores loc in query.
        :param time: epoch time for requested metadata

        :return: handle to query result
        :rtype:  MondoDB Cursor object of query result.
        """
        dbsite = self.site
        query = {}
        query['net'] = net
        query['sta'] = sta
        if (loc != 'NONE'):
            query['loc'] = loc
        if (time > 0.0):
            query['starttime'] = {"$lt": time}
            query['endtime'] = {"$gt": time}
        matchsize = dbsite.count_documents(query)
        if (matchsize == 0):
            return None
        else:
            stations = dbsite.find(query)
            if (matchsize > 1):
                print("load_seed_site (WARNING):  query=", query)
                print("Returned ", matchsize, " documents - should be exactly one")
            return stations

    def load_seed_channel(self, net, sta, chan, loc='NONE', time=-1.0):
        """
        The channel collection is assumed to have a one to one
        mapping of net:sta:loc:chan:starttime - endtime.
        This method uses a restricted query to match the
        keys given and returns a dict of the document contents
        associated with that key.
        The (optional) time arg is used for a range match to find
        period between the site startime and endtime.  If not used
        the first occurence will be returned (usually ill adivsed)
        Returns None if there is no match.

        :param net:  network name to match
        :param sta:  station name to match
        :param chan:  seed channel code to match
        :param loc:   optional loc code to made (empty string ok and common)
        default ignores loc in query.
        :param time: epoch time for requested metadata

        :return: handle to query return
        :rtype:  MondoDB Cursor object of query result.
        """
        dbchannel = self.channel
        query = {}
        query['net'] = net
        query['sta'] = sta
        if (loc == 'NONE'):
            query['loc'] = ""
        else:
            query['loc'] = loc
        query['chan'] = chan
        if (time > 0.0):
            query['starttime'] = {"$lt": time}
            query['endtime'] = {"$gt": time}
        matchsize = dbchannel.count_documents(query)
        if (matchsize == 0):
            return None
        else:
            channel = dbchannel.find(query)
            if (matchsize > 1):
                print("load_seed_channel (WARNING):  query=", query)
                print("Returned ", matchsize, " documents - should be exactly one")
            return channel

    def load_inventory(self, net=None, sta=None, loc=None, time=None):
        """
        Loads an obspy inventory object limited by one or more
        keys.   Default is to load the entire contents of the
        site collection.   Note the load creates an obspy
        inventory object that is returned.  Use load_stations
        to return the raw data used to construct an Inventory.

        :param net:  network name query string.  Can be a single
        unique net code or use MongoDB's expression query
        mechanism (e.g. "{'$gt' : 42}).  Default is all
        :param sta: statoin name query string.  Can be a single
        station name or a MongoDB query expression.
        :param loc:  loc code to select.  Can be a single unique
        location (e.g. '01') or a MongoDB expression query.
        :param time:   limit return to stations with
        startime<time<endtime.  Input is assumed an
        epoch time NOT an obspy UTCDateTime. Use a conversion
        to epoch time if necessary.
        :return:  obspy Inventory of all stations matching the
        query parameters
        :rtype:  obspy Inventory
        """
        dbsite = self.site
        query = {}
        if (net != None):
            query['net'] = net
        if (sta != None):
            query['sta'] = sta
        if (loc != None):
            query['loc'] = loc
        if (time != None):
            query['starttime'] = {"$lt": time}
            query['endtime'] = {"$gt": time}
        matchsize = dbsite.count_documents(query)
        result = Inventory()
        if (matchsize == 0):
            return None
        else:
            stations = dbsite.find(query)
            for s in stations:
                serialized = s['serialized_inventory']
                netw = pickle.loads(serialized)
                # It might be more efficient to build a list of
                # Network objects but here we add them one
                # station at a time.  Note the extend method
                # if poorly documented in obspy
                result.extend([netw])
        return result

    def save_catalog(self, cat, verbose=False):
        """
        Save the contents of an obspy Catalog object to MongoDB
        source collection.  All contents are saved even with
        no checking for existing sources with duplicate
        data.   Like the comparable save method for stations,
        save_inventory, the assumption is pre or post cleanup
        will be preformed if duplicates are a major issue.

        :param cat: is the Catalog object to be saved
        :param verbose: Print informational data if true.
        When false (default) it does it's work silently.

        :return: integer count of number of items saved
        """
        # perhaps should demand db is handle to the source collection
        # but I think the cost of this lookup is tiny
        # to do: need to change source_id to be a copy of the _id string.

        dbcol = self.source
        nevents = 0
        for event in cat:
            # event variable in loop is an Event object from cat
            o = event.preferred_origin()
            m = event.preferred_magnitude()
            picklestr = pickle.dumps(event)
            rec = {}
            # rec['source_id']=source_id
            rec['latitude'] = o.latitude
            rec['longitude'] = o.longitude
            # It appears quakeml puts source depths in meter
            # convert to km
            # also obspy's catalog object seesm to allow depth to be
            # a None so we have to test for that condition to avoid
            # aborts
            if o.depth == None:
                depth = 0.0
            else:
                depth = o.depth / 1000.0
            rec['depth'] = depth
            otime = o.time
            # This attribute of UTCDateTime is the epoch time
            # In mspass we only story time as epoch times
            rec['time']=otime.timestamp
            rec['magnitude']=m.mag
            rec['magnitude_type']=m.magnitude_type
            rec['serialized_event']=picklestr
            result=dbcol.insert_one(rec)
            # the return of an insert_one has the object id of the insertion
            # set as inserted_id.  We save taht as source_id as a more
            # intuitive key that _id
            idobj=result.inserted_id
            dbcol.update_one({'_id':idobj},
                        {'$set':{'source_id' : idobj}})
            nevents += 1
        return nevents

    def load_event(self, source_id):
        """
        Return a bson record of source data matching the unique id
        defined by source_id.   The idea is that magic string would
        be extraced from another document (e.g. in an arrival collection)
        and used to look up the event with which it is associated in
        the source collection.

        This function is a relic and may be depricated.  I originally
        had a different purpose.
        """
        dbsource = self.source
        x = dbsource.find_one({'source_id': source_id})
        return x

<<<<<<< HEAD
# These are helper functions related to database usage.  They perform
# functions that do not require self
def _repair_type_mismatch(key,value,required_type):
    """
    This is a function used by database writers to try to fix mismatched
    types for Metadata fields.   This is needed because python is loose about
    type anyway and the Metadata container handles any data it is given.
    That means a new algorithm can easily post an attribute with a type
    mismatch between the internal storage and what is expected to be
    stored in the database.  This little helper function can will repair
    what it can. If conversion is not possible the return dict has the
    key set to INVALID and the value returns is an error message that
    can be printed and/or posted to an ErrorLogger.  Normal return is the
    key for the dict is the key passed as arg1 and the value is the converted
    value.

    :param key:  is the key for the value to be converted
    :param value: is the input value (of wrong type) to attempt to convert
    :param required_type: a Type object defining what value should be
       converted to.  Currently must be one of str, int, float, bool,
       or bson.objectid.ObjectId.

    :return: dict containing the repaired (key,value) pair.  If repair was not possible key
    will be set to 'FAILURE' and the value will be a string with an
    informational message the user may choose to print or post to an
    error log.

    :exception:  Can throw an exception ONLY if the required_type field is
      not in the list of supported types for MsPASS.  It is a coding error
      created in maintenance if this throws an exception.

    """
    try:
        if required_type is str:
            x=str(value)
        elif required_type is int:
            x=int(value)
        elif required_type is float:
            x=float(value)
        elif required_type is bool:
            # Note I don't think bool will ever throw a type error but
            # is subject to confusing behavior if user doesn't realize
            # the are dealing with a bool
            x=bool(value)
        elif required_type is ObjectId:
            x=ObjectId(value)
        elif required_type is list:
            #This needs to throw an exception because it is nearly
            # guaranteed to be an error caused by setting something incorrectly.
            raise TypeError("Entry with key="+key
                +" is expected to be a python list but is of type"+type(value)
                +"\nSomething probably improperly set this reserved key\n"
                +"Need to abort or this will cause downstream problems if used")
        else:
            raise TypeError("Error in schema - defines unsupported type="
                            +str(required_type))
        return {key : x}
    except ValueError as err:
        error_message="Failure attempting to convert value with key="+key
        error_message+="\nValueError message python posted:  "+str(err)
        return {'FAILURE' : error_message}
    #except bson.objectid.InvalidId as bsonerr:
    except TypeError as bsonerr:
        error_message="Failure attempting to convert value with key="+key
        error_message+=" to an ObjectId as the schema requires\n" + "Message posted in python:  "+str(bsonerr)
        return {'FAILURE' : error_message}
def _sync_time_metadata(mspass_object):
    """
    MsPASS data objects are designed to cleanly handle what we call relative
    and UTC time.  This small helper function assures the Metadata of
    mspass_object are consistent with the internal contents.  That
    involves posting some special attributes seen below to handle this issue.
    Since Metadata is volatile we need to be sure these are consistent or
    timing can be destroyed on data.
    """
    # this adds a small overhead but it guarantees Metadata and internal t0
    # values are consistent.  Shouldn't happen unless the user messes with them
    # incorrectly, but this safety is prudent to reduce the odds of mysterious
    # timing errors in data
    t0=mspass_object.t0
    mspass_object.set_t0(t0)
    # This will need to be modified if we ever expand time types beyond two
    if mspass_object.time_is_relative():
        if mspass_object.shifted():
            mspass_object['startime_shift']=mspass_object.time_reference()
            mspass_object['CanBeConvertedToUTC']=True
        else:
            mspass_object['CanBeConvertedToUTC']=False
        mspass_object['time_standard']='Relative'
    else:
        mspass_object['CanBeConvertedToUTC']=True
        mspass_object['time_standard']='UTC'
def sync_ensemble_metadata(ensemble,do_not_copy=None):
    """
    An ensemble has a Metadata object attached.  The assumption always is
    that every member of the ensemble is appropriate to associate with the
    ensemble Metadata attributes.  This function merges the ensembles
    Metadata to each member using the Metadata += operator.  An optional
    do_not_copy list of keys can  be supplied.  Keys listed found in the
    ensemble Metadata will not be pushed to the members.

    :param ensemble: ensemble object (requirement is only that it has
    Metadata as a parent and contains a members vector of data with
    their own Metadata container - TimeSeriesEnsemble or SeismogramEnsemble)
    with members to receive the ensemble attributes.
    :param do_not_copy: is a list of keys that should not be copied to
    members.  The default is none.  Keys listed but not in the ensemble
    Metadata will be silently ignored.
    """
    md_to_copy=Metadata(ensemble)
    if do_not_copy!=None:
        for k in do_not_copy:
            if md_to_copy.is_defined(k):
                md_to_copy.erase(k)
    for d in ensemble.member:
        # This needs to be replaced by a new method for
        # copying metadata.  Using operator += is problematic
        # for multiple reasons discussed in github issues.
        for k in md_to_copy.keys():
            val=md_to_copy[k]
            d.put(k,val)
=======
    # TODO: the following is not used when data is read from the database. We need
    #       link these metadata keys with the actual member variables just like the 
    #       npts or t0 in TimeSeries.
    @staticmethod
    def _sync_time_metadata(mspass_object):
        """
        MsPASS data objects are designed to cleanly handle what we call relative
        and UTC time.  This small helper function assures the Metadata of
        mspass_object are consistent with the internal contents.  That
        involves posting some special attributes seen below to handle this issue.
        Since Metadata is volatile we need to be sure these are consistent or
        timing can be destroyed on data.
        """
        # this adds a small overhead but it guarantees Metadata and internal t0
        # values are consistent.  Shouldn't happen unless the user messes with them
        # incorrectly, but this safety is prudent to reduce the odds of mysterious
        # timing errors in data
        t0 = mspass_object.t0
        mspass_object.set_t0(t0)
        # This will need to be modified if we ever expand time types beyond two
        if mspass_object.time_is_relative():
            if mspass_object.shifted():
                mspass_object['startime_shift'] = mspass_object.time_reference()
                mspass_object['utc_convertible'] = True
            else:
                mspass_object['utc_convertible'] = False
            mspass_object['time_standard'] = 'Relative'
        else:
            mspass_object['utc_convertible'] = True
            mspass_object['time_standard'] = 'UTC'

    @staticmethod
    def _sync_ensemble_metadata(ensemble, do_not_copy=None):
        """
        An ensemble has a Metadata object attached.  The assumption always is
        that every member of the ensemble is appropriate to associate with the
        ensemble Metadata attributes.  This function merges the ensembles
        Metadata to each member using the Metadata += operator.  An optional
        do_not_copy list of keys can  be supplied.  Keys listed found in the
        ensemble Metadata will not be pushed to the members.

        :param ensemble: ensemble object (requirement is only that it has
        Metadata as a parent and contains a members vector of data with
        their own Metadata container - TimeSeriesEnsemble or SeismogramEnsemble)
        with members to receive the ensemble attributes.
        :param do_not_copy: is a list of keys that should not be copied to
        members.  The default is none.  Keys listed but not in the ensemble
        Metadata will be silently ignored.
        """
        md_to_copy = Metadata(ensemble)
        if do_not_copy != None:
            for k in do_not_copy:
                if md_to_copy.is_defined(k):
                    md_to_copy.erase(k)
        for d in ensemble.member:
            # This needs to be replaced by a new method for
            # copying metadata.  Using operator += is problematic
            # for multiple reasons discussed in github issues.
            for k in md_to_copy.keys():
                val = md_to_copy[k]
                d.put(k, val)
>>>>>>> dc17f7f0
<|MERGE_RESOLUTION|>--- conflicted
+++ resolved
@@ -257,11 +257,7 @@
             save_schema = schema.Seismogram
         # This function is needed to make sure the metadata define the time
         # standard consistently
-<<<<<<< HEAD
-        _sync_time_metadata(mspass_object)
-=======
         self._sync_time_metadata(mspass_object)
->>>>>>> dc17f7f0
         # 1. save metadata
         self.update_metadata(mspass_object, update_all, exclude, collection)
 
@@ -339,13 +335,6 @@
             if update_metadata_def.is_defined(k):
                 if update_metadata_def.readonly(k):
                     continue
-<<<<<<< HEAD
-                if type(copied_metadata[k]) != update_metadata_def.type(k):
-                    try:
-                        insert_dict[k] = update_metadata_def.type(k)(copied_metadata[k])
-                    except Exception as err:
-                        raise MsPASSError('Failure attempting to convert {}: {} to {}'.format(
-=======
                 if not isinstance(copied_metadata[k], update_metadata_def.type(k)):
                     try:
                         # The following convert the actual value in a dict to a required type.
@@ -354,7 +343,6 @@
                             k)(copied_metadata[k])
                     except Exception as err:
                         raise MsPASSError('Failure attempting to convert key {} from {} to {}'.format(
->>>>>>> dc17f7f0
                             k, copied_metadata[k], update_metadata_def.type(k)), 'Fatal') from err
                 else:
                     insert_dict[k] = copied_metadata[k]
@@ -415,13 +403,7 @@
 
         return ensemble
 
-<<<<<<< HEAD
-    def save_ensemble_data(self, ensemble_object, storage_mode='gridfs', collection=None, dfile_list=None, dir_list=None,
-                           update_all=True, exclude_keys=None, exclude_objects=None):
-        # This pushes ensemble's metadata to each member.  We pass the exclude
-        # keys as the effort required to pass ones not meant for ensemble is tiny
-        sync_ensemble_metadata(ensemble_object,do_not_copy=exclude_keys)
-=======
+
     def save_ensemble_data(self, ensemble_object, storage_mode='gridfs', dfile_list=None, dir_list=None,
                            update_all=False, exclude_keys=None, exclude_objects=None, collection=None):
         """
@@ -447,7 +429,6 @@
         # keys as the effort required to pass ones not meant for ensemble is tiny
         self._sync_ensemble_metadata(ensemble_object,do_not_copy=exclude_keys)
 
->>>>>>> dc17f7f0
         if not exclude_objects:
             exclude_objects = []
 
@@ -1305,129 +1286,6 @@
         x = dbsource.find_one({'source_id': source_id})
         return x
 
-<<<<<<< HEAD
-# These are helper functions related to database usage.  They perform
-# functions that do not require self
-def _repair_type_mismatch(key,value,required_type):
-    """
-    This is a function used by database writers to try to fix mismatched
-    types for Metadata fields.   This is needed because python is loose about
-    type anyway and the Metadata container handles any data it is given.
-    That means a new algorithm can easily post an attribute with a type
-    mismatch between the internal storage and what is expected to be
-    stored in the database.  This little helper function can will repair
-    what it can. If conversion is not possible the return dict has the
-    key set to INVALID and the value returns is an error message that
-    can be printed and/or posted to an ErrorLogger.  Normal return is the
-    key for the dict is the key passed as arg1 and the value is the converted
-    value.
-
-    :param key:  is the key for the value to be converted
-    :param value: is the input value (of wrong type) to attempt to convert
-    :param required_type: a Type object defining what value should be
-       converted to.  Currently must be one of str, int, float, bool,
-       or bson.objectid.ObjectId.
-
-    :return: dict containing the repaired (key,value) pair.  If repair was not possible key
-    will be set to 'FAILURE' and the value will be a string with an
-    informational message the user may choose to print or post to an
-    error log.
-
-    :exception:  Can throw an exception ONLY if the required_type field is
-      not in the list of supported types for MsPASS.  It is a coding error
-      created in maintenance if this throws an exception.
-
-    """
-    try:
-        if required_type is str:
-            x=str(value)
-        elif required_type is int:
-            x=int(value)
-        elif required_type is float:
-            x=float(value)
-        elif required_type is bool:
-            # Note I don't think bool will ever throw a type error but
-            # is subject to confusing behavior if user doesn't realize
-            # the are dealing with a bool
-            x=bool(value)
-        elif required_type is ObjectId:
-            x=ObjectId(value)
-        elif required_type is list:
-            #This needs to throw an exception because it is nearly
-            # guaranteed to be an error caused by setting something incorrectly.
-            raise TypeError("Entry with key="+key
-                +" is expected to be a python list but is of type"+type(value)
-                +"\nSomething probably improperly set this reserved key\n"
-                +"Need to abort or this will cause downstream problems if used")
-        else:
-            raise TypeError("Error in schema - defines unsupported type="
-                            +str(required_type))
-        return {key : x}
-    except ValueError as err:
-        error_message="Failure attempting to convert value with key="+key
-        error_message+="\nValueError message python posted:  "+str(err)
-        return {'FAILURE' : error_message}
-    #except bson.objectid.InvalidId as bsonerr:
-    except TypeError as bsonerr:
-        error_message="Failure attempting to convert value with key="+key
-        error_message+=" to an ObjectId as the schema requires\n" + "Message posted in python:  "+str(bsonerr)
-        return {'FAILURE' : error_message}
-def _sync_time_metadata(mspass_object):
-    """
-    MsPASS data objects are designed to cleanly handle what we call relative
-    and UTC time.  This small helper function assures the Metadata of
-    mspass_object are consistent with the internal contents.  That
-    involves posting some special attributes seen below to handle this issue.
-    Since Metadata is volatile we need to be sure these are consistent or
-    timing can be destroyed on data.
-    """
-    # this adds a small overhead but it guarantees Metadata and internal t0
-    # values are consistent.  Shouldn't happen unless the user messes with them
-    # incorrectly, but this safety is prudent to reduce the odds of mysterious
-    # timing errors in data
-    t0=mspass_object.t0
-    mspass_object.set_t0(t0)
-    # This will need to be modified if we ever expand time types beyond two
-    if mspass_object.time_is_relative():
-        if mspass_object.shifted():
-            mspass_object['startime_shift']=mspass_object.time_reference()
-            mspass_object['CanBeConvertedToUTC']=True
-        else:
-            mspass_object['CanBeConvertedToUTC']=False
-        mspass_object['time_standard']='Relative'
-    else:
-        mspass_object['CanBeConvertedToUTC']=True
-        mspass_object['time_standard']='UTC'
-def sync_ensemble_metadata(ensemble,do_not_copy=None):
-    """
-    An ensemble has a Metadata object attached.  The assumption always is
-    that every member of the ensemble is appropriate to associate with the
-    ensemble Metadata attributes.  This function merges the ensembles
-    Metadata to each member using the Metadata += operator.  An optional
-    do_not_copy list of keys can  be supplied.  Keys listed found in the
-    ensemble Metadata will not be pushed to the members.
-
-    :param ensemble: ensemble object (requirement is only that it has
-    Metadata as a parent and contains a members vector of data with
-    their own Metadata container - TimeSeriesEnsemble or SeismogramEnsemble)
-    with members to receive the ensemble attributes.
-    :param do_not_copy: is a list of keys that should not be copied to
-    members.  The default is none.  Keys listed but not in the ensemble
-    Metadata will be silently ignored.
-    """
-    md_to_copy=Metadata(ensemble)
-    if do_not_copy!=None:
-        for k in do_not_copy:
-            if md_to_copy.is_defined(k):
-                md_to_copy.erase(k)
-    for d in ensemble.member:
-        # This needs to be replaced by a new method for
-        # copying metadata.  Using operator += is problematic
-        # for multiple reasons discussed in github issues.
-        for k in md_to_copy.keys():
-            val=md_to_copy[k]
-            d.put(k,val)
-=======
     # TODO: the following is not used when data is read from the database. We need
     #       link these metadata keys with the actual member variables just like the 
     #       npts or t0 in TimeSeries.
@@ -1488,5 +1346,4 @@
             # for multiple reasons discussed in github issues.
             for k in md_to_copy.keys():
                 val = md_to_copy[k]
-                d.put(k, val)
->>>>>>> dc17f7f0
+                d.put(k, val)