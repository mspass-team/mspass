--- conflicted
+++ resolved
@@ -4428,13 +4428,9 @@
         # o['npts'] = index_record.npts
         return o
 
-<<<<<<< HEAD
     def index_mseed_file(self, dfile, dir=None, collection='wf_miniseed',
                 segment_time_tears=False, elog_collection='elog',
                 return_ids=False):
-=======
-    def index_mseed_file(self, dfile, dir=None, collection="wf_miniseed"):
->>>>>>> b18f40f4
         """
         This is the first stage import function for handling the import of
         miniseed data.  This function scans a data file defined by a directory
@@ -4540,7 +4536,6 @@
         ids_affected=[]
         for i in ind:
             doc = self._convert_mseed_index(i)
-<<<<<<< HEAD
             doc['storage_mode'] = 'file'
             doc['format'] = 'mseed'
             doc['dir'] = odir
@@ -4572,12 +4567,6 @@
             return [ids_affected,log_ids]
         else:
             return None
-=======
-            doc["storage_mode"] = "file"
-            doc["format"] = "mseed"
-            doc["dir"] = odir
-            doc["dfile"] = dfile
-            dbh.insert_one(doc)
 
     def save_dataframe(
         self, df, collection, null_values=None, one_to_one=True, parallel=False
@@ -4749,5 +4738,4 @@
             null_values=null_values,
             one_to_one=one_to_one,
             parallel=parallel,
-        )
->>>>>>> b18f40f4
+        )