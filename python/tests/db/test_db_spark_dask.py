from mspasspy.db.client import DBClient
from mspasspy.db.database import Database, read_distributed_data
import copy
import io
import os
import pickle

import dask.bag
import gridfs
import numpy as np
import obspy
import obspy.clients.fdsn.client
import pytest
import sys
import re
import collections

import boto3
from moto import mock_s3
import botocore.session
from botocore.stub import Stubber
from unittest.mock import patch, Mock
import json
import base64


from mspasspy.util.converter import (
    TimeSeries2Trace,
    Pf2AttributeNameTbl,
    Textfile2Dataframe,
)
from mspasspy.ccore.seismic import (
    Seismogram,
    TimeSeries,
    TimeSeriesEnsemble,
    SeismogramEnsemble,
    DoubleVector,
)
from mspasspy.ccore.utility import (
    dmatrix,
    ErrorSeverity,
    Metadata,
    MsPASSError,
    ProcessingHistory,
    AtomicType,
    AntelopePf,
)

from mspasspy.db.schema import DatabaseSchema, MetadataSchema
from mspasspy.util import logging_helper
from bson.objectid import ObjectId
from datetime import datetime

sys.path.append("python/tests")
<<<<<<< HEAD

from mspasspy.db.database import Database
from mspasspy.io.distributed import read_distributed_data
from mspasspy.db.client import DBClient
=======
>>>>>>> 6ca02aa3
from helper import (
    get_live_seismogram,
    get_live_timeseries,
    get_live_timeseries_ensemble,
    get_live_seismogram_ensemble,
)


class TestDatabase:
    def setup_class(self):
        client = DBClient("localhost")
        self.db = Database(client, "dbtest")
        self.db2 = Database(client, "dbtest")
        self.metadata_def = MetadataSchema()
        # clean up the database locally
        for col_name in self.db.list_collection_names():
            self.db[col_name].delete_many({})

        self.test_ts = get_live_timeseries()
        self.test_ts["test"] = " "  # empty key
        self.test_ts["extra1"] = "extra1"
        self.test_ts["extra2"] = "extra2"  # exclude
        self.test_ts.elog.log_error("alg", str("message"), ErrorSeverity.Informational)
        self.test_ts.elog.log_error("alg", str("message"), ErrorSeverity.Informational)
        self.test_ts.erase("starttime")
        self.test_ts["t0"] = datetime.utcnow().timestamp()

        self.test_seis = get_live_seismogram()
        self.test_seis["test"] = " "  # empty key
        self.test_seis["extra1"] = "extra1"
        self.test_seis["extra2"] = "extra2"  # exclude
        self.test_seis.elog.log_error(
            "alg", str("message"), ErrorSeverity.Informational
        )
        self.test_seis.elog.log_error(
            "alg", str("message"), ErrorSeverity.Informational
        )
        self.test_seis.erase("starttime")
        self.test_seis["t0"] = datetime.utcnow().timestamp()
        self.test_seis["tmatrix"] = [1.0, 1.0, 1.0, 1.0, 1.0, 1.0, 1.0, 1.0, 1.0]

        site_id = ObjectId()
        channel_id = ObjectId()
        source_id = ObjectId()
        self.db["site"].insert_one(
            {
                "_id": site_id,
                "net": "net1",
                "sta": "sta1",
                "loc": "loc",
                "lat": 1.0,
                "lon": 1.0,
                "elev": 2.0,
                "starttime": datetime.utcnow().timestamp(),
                "endtime": datetime.utcnow().timestamp(),
            }
        )
        self.db["channel"].insert_one(
            {
                "_id": channel_id,
                "net": "net1",
                "sta": "sta1",
                "loc": "loc1",
                "chan": "chan",
                "lat": 1.1,
                "lon": 1.1,
                "elev": 2.1,
                "starttime": datetime.utcnow().timestamp(),
                "endtime": datetime.utcnow().timestamp(),
                "edepth": 3.0,
                "vang": 1.0,
                "hang": 1.0,
            }
        )
        self.db["source"].insert_one(
            {
                "_id": source_id,
                "lat": 1.2,
                "lon": 1.2,
                "time": datetime.utcnow().timestamp(),
                "depth": 3.1,
                "magnitude": 1.0,
            }
        )

        self.test_seis["site_id"] = site_id
        self.test_seis["source_id"] = source_id
        self.test_ts["site_id"] = site_id
        self.test_ts["source_id"] = source_id
        self.test_ts["channel_id"] = channel_id

        # save inventory to db
        inv = obspy.read_inventory("python/tests/data/TA.035A.xml")
        self.db.save_inventory(inv)

    def test_init(self):
        db_schema = DatabaseSchema("mspass_lite.yaml")
        md_schema = MetadataSchema("mspass_lite.yaml")
        client = DBClient("localhost")
        db = Database(client, "dbtest", db_schema=db_schema, md_schema=md_schema)
        with pytest.raises(AttributeError, match="no attribute"):
            dummy = db.database_schema.site
        with pytest.raises(MsPASSError, match="not defined"):
            dummy = db.database_schema["source"]
        db2 = Database(
            client, "dbtest", db_schema="mspass_lite.yaml", md_schema="mspass_lite.yaml"
        )
        with pytest.raises(AttributeError, match="no attribute"):
            dummy = db.database_schema.site
        with pytest.raises(MsPASSError, match="not defined"):
            dummy = db.database_schema["source"]

    def test_save_elogs(self):
        tmp_ts = get_live_timeseries()
        tmp_ts.elog.log_error("alg", str("message"), ErrorSeverity.Informational)
        tmp_ts.elog.log_error(
            "alg2", str("message2"), ErrorSeverity.Informational
        )  # multi elogs fix me
        errs = tmp_ts.elog.get_error_log()
        elog_id = self.db._save_elog(tmp_ts)
        assert isinstance(elog_id, ObjectId)
        elog_doc = self.db["elog"].find_one({"_id": elog_id})
        for err, res in zip(errs, elog_doc["logdata"]):
            assert res["algorithm"] == err.algorithm
            assert res["error_message"] == err.message
            assert "wf_TImeSeries_id" not in res

        # empty logs
        tmp_ts = get_live_timeseries()
        errs = tmp_ts.elog.get_error_log()
        elog_id = self.db._save_elog(tmp_ts)
        assert elog_id is None

        # save with a dead object
        tmp_ts = get_live_timeseries()
        tmp_ts.elog.log_error("alg", str("message"), ErrorSeverity.Informational)
        tmp_ts.live = False
        elog_id = self.db._save_elog(tmp_ts)
        elog_doc = self.db["elog"].find_one({"_id": elog_id})
        assert elog_doc["tombstone"] == dict(tmp_ts)

    def test_save_and_read_data(self):
        tmp_seis = get_live_seismogram()
        dir = "python/tests/data/"
        dfile = "test_db_output"
        foff, nbytes = self.db._save_data_to_dfile(tmp_seis, dir, dfile)
        tmp_seis_2 = Seismogram()
        tmp_seis_2.npts = 255
        self.db._read_data_from_dfile(tmp_seis_2, dir, dfile, foff)
        assert all(a.any() == b.any() for a, b in zip(tmp_seis.data, tmp_seis_2.data))

        tmp_ts = get_live_timeseries()
        foff, nbytes = self.db._save_data_to_dfile(tmp_ts, dir, dfile)
        tmp_ts_2 = TimeSeries()
        tmp_ts_2.npts = 255
        self.db._read_data_from_dfile(tmp_ts_2, dir, dfile, foff)
        assert all(a == b for a, b in zip(tmp_ts.data, tmp_ts_2.data))

        with pytest.raises(MsPASSError, match="Error while read data from files."):
            self.db._read_data_from_dfile(tmp_ts_2, dir, dfile + "dummy", foff)

        # miniseed format
        tmp_seis = get_live_seismogram()
        dir = "python/tests/data/"
        dfile = "test_mseed_output"
        fname = os.path.join(dir, dfile)
        foff, nbytes = self.db._save_data_to_dfile(tmp_seis, dir, dfile, format="mseed")
        tmp_seis_2 = Seismogram()
        self.db._read_data_from_dfile(
            tmp_seis_2, dir, dfile, foff, nbytes, format="mseed"
        )
        assert all(a.any() == b.any() for a, b in zip(tmp_seis.data, tmp_seis_2.data))

        tmp_ts = get_live_timeseries()
        foff, nbytes = self.db._save_data_to_dfile(tmp_ts, dir, dfile, format="mseed")
        tmp_ts_2 = TimeSeries()
        self.db._read_data_from_dfile(
            tmp_ts_2, dir, dfile, foff, nbytes, format="mseed"
        )
        assert all(a == b for a, b in zip(tmp_ts.data, tmp_ts_2.data))

    def test_save_and_read_gridfs(self):
        tmp_seis = get_live_seismogram()
        gridfs_id = self.db._save_data_to_gridfs(tmp_seis)
        tmp_seis_2 = Seismogram()
        tmp_seis_2.npts = 255
        self.db._read_data_from_gridfs(tmp_seis_2, gridfs_id)
        assert all(a.any() == b.any() for a, b in zip(tmp_seis.data, tmp_seis_2.data))

        with pytest.raises(KeyError, match="npts is not defined"):
            tmp_seis_2.erase("npts")
            self.db._read_data_from_gridfs(tmp_seis_2, gridfs_id)

        with pytest.raises(ValueError) as err:
            tmp_seis_2.npts = 256
            self.db._read_data_from_gridfs(tmp_seis_2, gridfs_id)
            assert (
                str(err.value) == "ValueError: Size mismatch in sample data. "
                "Number of points in gridfs file = 765 but expected 768"
            )

        tmp_ts = get_live_timeseries()
        gridfs_id = self.db._save_data_to_gridfs(tmp_ts)
        tmp_ts_2 = TimeSeries()
        tmp_ts_2.npts = 255
        self.db._read_data_from_gridfs(tmp_ts_2, gridfs_id)
        assert np.isclose(tmp_ts.data, tmp_ts_2.data).all()

        gfsh = gridfs.GridFS(self.db)
        assert gfsh.exists(gridfs_id)
        self.db._save_data_to_gridfs(tmp_ts, gridfs_id)
        assert not gfsh.exists(gridfs_id)

    def test_save_ensemble_data_binary_file(self):
        ts1 = copy.deepcopy(self.test_ts)
        ts2 = copy.deepcopy(self.test_ts)
        ts3 = copy.deepcopy(self.test_ts)
        logging_helper.info(ts1, "1", "deepcopy")
        logging_helper.info(ts2, "1", "deepcopy")
        logging_helper.info(ts3, "1", "deepcopy")
        ts_ensemble = TimeSeriesEnsemble()
        ts_ensemble.member.append(ts1)
        ts_ensemble.member.append(ts2)
        ts_ensemble.member.append(ts3)
        ts_ensemble.set_live()
        dfile = "test_db_output_n"
        dir = "python/tests/datan/"
        self.db.save_ensemble_data_binary_file(ts_ensemble, dfile=dfile, dir=dir)
        self.db.database_schema.set_default("wf_TimeSeries", "wf")
        res = self.db.read_data(
            ts_ensemble.member[0]["_id"],
            mode="promiscuous",
            normalize=["site", "source", "channel"],
        )
        assert np.isclose(ts_ensemble.member[0].data, res.data).all()
        res = self.db.read_data(
            ts_ensemble.member[1]["_id"],
            mode="promiscuous",
            normalize=["site", "source", "channel"],
        )
        assert np.isclose(ts_ensemble.member[1].data, res.data).all()
        res = self.db.read_data(
            ts_ensemble.member[2]["_id"],
            mode="promiscuous",
            normalize=["site", "source", "channel"],
        )
        assert np.isclose(ts_ensemble.member[2].data, res.data).all()

        # using seismogram
        seis1 = copy.deepcopy(self.test_seis)
        seis2 = copy.deepcopy(self.test_seis)
        seis3 = copy.deepcopy(self.test_seis)
        logging_helper.info(seis1, "1", "deepcopy")
        logging_helper.info(seis2, "1", "deepcopy")
        logging_helper.info(seis3, "1", "deepcopy")
        seis_ensemble = SeismogramEnsemble()
        seis_ensemble.member.append(seis1)
        seis_ensemble.member.append(seis2)
        seis_ensemble.member.append(seis3)
        seis_ensemble.set_live()
        self.db.save_ensemble_data_binary_file(seis_ensemble, dfile=dfile, dir=dir)
        self.db.database_schema.set_default("wf_Seismogram", "wf")
        res = self.db.read_data(
            seis_ensemble.member[2]["_id"],
            mode="promiscuous",
            normalize=["site", "source"],
        )
        assert np.isclose(seis_ensemble.member[2].data, res.data).all()
        res = self.db.read_data(
            seis_ensemble.member[1]["_id"],
            mode="promiscuous",
            normalize=["site", "source"],
        )
        assert np.isclose(seis_ensemble.member[1].data, res.data).all()
        res = self.db.read_data(
            seis_ensemble.member[0]["_id"],
            mode="promiscuous",
            normalize=["site", "source"],
        )
        assert np.isclose(seis_ensemble.member[0].data, res.data).all()

        ts1 = copy.deepcopy(self.test_ts)
        ts2 = copy.deepcopy(self.test_ts)
        ts3 = copy.deepcopy(self.test_ts)
        logging_helper.info(ts1, "1", "deepcopy")
        logging_helper.info(ts2, "1", "deepcopy")
        logging_helper.info(ts3, "1", "deepcopy")
        ts_ensemble = TimeSeriesEnsemble()
        ts_ensemble.member.append(ts1)
        ts_ensemble.member.append(ts2)
        ts_ensemble.member.append(ts3)
        ts_ensemble.set_live()
        dfile = "test_db_output_n2"
        dir = ""
        self.db.save_ensemble_data_binary_file(
            ts_ensemble, mode="cautious", dfile=dfile, dir=dir
        )
        self.db.database_schema.set_default("wf_TimeSeries", "wf")
        res = self.db.read_data(
            ts_ensemble.member[0]["_id"],
            mode="promiscuous",
            normalize=["site", "source", "channel"],
        )
        assert np.isclose(ts_ensemble.member[0].data, res.data).all()
        res = self.db.read_data(
            ts_ensemble.member[1]["_id"],
            mode="promiscuous",
            normalize=["site", "source", "channel"],
        )
        assert np.isclose(ts_ensemble.member[1].data, res.data).all()
        res = self.db.read_data(
            ts_ensemble.member[2]["_id"],
            mode="promiscuous",
            normalize=["site", "source", "channel"],
        )
        assert np.isclose(ts_ensemble.member[2].data, res.data).all()

        # using seismogram
        seis1 = copy.deepcopy(self.test_seis)
        seis2 = copy.deepcopy(self.test_seis)
        seis3 = copy.deepcopy(self.test_seis)
        logging_helper.info(seis1, "1", "deepcopy")
        logging_helper.info(seis2, "1", "deepcopy")
        logging_helper.info(seis3, "1", "deepcopy")
        seis_ensemble = SeismogramEnsemble()
        seis_ensemble.member.append(seis1)
        seis_ensemble.member.append(seis2)
        seis_ensemble.member.append(seis3)
        seis_ensemble.set_live()
        self.db.save_ensemble_data_binary_file(
            seis_ensemble, mode="pedantic", dfile=dfile, dir=dir
        )
        self.db.database_schema.set_default("wf_Seismogram", "wf")
        res = self.db.read_data(
            seis_ensemble.member[2]["_id"],
            mode="promiscuous",
            normalize=["site", "source"],
        )
        assert np.isclose(seis_ensemble.member[2].data, res.data).all()
        res = self.db.read_data(
            seis_ensemble.member[1]["_id"],
            mode="promiscuous",
            normalize=["site", "source"],
        )
        assert np.isclose(seis_ensemble.member[1].data, res.data).all()
        res = self.db.read_data(
            seis_ensemble.member[0]["_id"],
            mode="promiscuous",
            normalize=["site", "source"],
        )
        assert np.isclose(seis_ensemble.member[0].data, res.data).all()

    def test_read_ensemble_data_group(self):
        # clean wf collection
        self.db["wf_TimeSeries"].delete_many({})

        ts1 = copy.deepcopy(self.test_ts)
        ts2 = copy.deepcopy(self.test_ts)
        ts3 = copy.deepcopy(self.test_ts)
        logging_helper.info(ts1, "1", "deepcopy")
        logging_helper.info(ts2, "1", "deepcopy")
        logging_helper.info(ts3, "1", "deepcopy")
        ts_ensemble = TimeSeriesEnsemble()
        ts_ensemble.member.append(ts1)
        ts_ensemble.member.append(ts2)
        ts_ensemble.member.append(ts3)
        ts_ensemble.set_live()
        self.db.database_schema.set_default("wf_TimeSeries", "wf")
        dfile = "test_db_output_n"
        dir = "python/tests/datan/"
        self.db.save_ensemble_data_binary_file(ts_ensemble, dfile=dfile, dir=dir)

        # test with python list
        res = self.db.read_ensemble_data_group(
            [
                ts_ensemble.member[0]["_id"],
                ts_ensemble.member[1]["_id"],
                ts_ensemble.member[2]["_id"],
            ],
            ensemble_metadata={"key1": "value1", "key2": "value2"},
        )
        assert len(res.member) == 3
        for i in range(3):
            assert np.isclose(res.member[i].data, ts_ensemble.member[i].data).all()
        # test ensemble_metadata
        ts_ensemble_metadata = Metadata(res)
        assert (
            "key1" in ts_ensemble_metadata and ts_ensemble_metadata["key1"] == "value1"
        )
        assert (
            "key2" in ts_ensemble_metadata and ts_ensemble_metadata["key2"] == "value2"
        )

        # test with cursor
        cursor = self.db["wf_TimeSeries"].find({})
        res = self.db.read_ensemble_data_group(
            cursor,
            ensemble_metadata={"key1": "value1", "key2": "value2"},
        )

        assert len(res.member) == 3
        for i in range(3):
            assert np.isclose(res.member[i].data, ts_ensemble.member[i].data).all()
        # test ensemble_metadata
        ts_ensemble_metadata = Metadata(res)
        assert (
            "key1" in ts_ensemble_metadata and ts_ensemble_metadata["key1"] == "value1"
        )
        assert (
            "key2" in ts_ensemble_metadata and ts_ensemble_metadata["key2"] == "value2"
        )

        # using seismogram
        seis1 = copy.deepcopy(self.test_seis)
        seis2 = copy.deepcopy(self.test_seis)
        seis3 = copy.deepcopy(self.test_seis)
        logging_helper.info(seis1, "1", "deepcopy")
        logging_helper.info(seis2, "1", "deepcopy")
        logging_helper.info(seis3, "1", "deepcopy")
        seis_ensemble = SeismogramEnsemble()
        seis_ensemble.member.append(seis1)
        seis_ensemble.member.append(seis2)
        seis_ensemble.member.append(seis3)
        seis_ensemble.set_live()
        self.db.database_schema.set_default("wf_Seismogram", "wf")
        self.db.save_ensemble_data_binary_file(seis_ensemble, dfile=dfile, dir=dir)
        res = self.db.read_ensemble_data_group(
            [
                seis_ensemble.member[0]["_id"],
                seis_ensemble.member[1]["_id"],
                seis_ensemble.member[2]["_id"],
            ],
            ensemble_metadata={"key1": "value1", "key2": "value2"},
        )
        assert len(res.member) == 3
        for i in range(3):
            assert np.isclose(res.member[i].data, seis_ensemble.member[i].data).all()
        # test ensemble_metadata
        seis_ensemble_metadata = Metadata(res)
        assert (
            "key1" in seis_ensemble_metadata
            and seis_ensemble_metadata["key1"] == "value1"
        )
        assert (
            "key2" in seis_ensemble_metadata
            and seis_ensemble_metadata["key2"] == "value2"
        )


    def mock_urlopen(*args):
        response = Mock()
        with open("python/tests/data/read_data_from_url.pickle", "rb") as handle:
            response.read.side_effect = [pickle.load(handle)]
        return response

    def test_read_data_from_url(self):
        with patch("urllib.request.urlopen", new=self.mock_urlopen):
            url = "http://service.iris.edu/fdsnws/dataselect/1/query?net=IU&sta=ANMO&loc=00&cha=BH?&start=2010-02-27T06:30:00.000&end=2010-02-27T06:35:00.000"
            tmp_ts = TimeSeries()
            self.db._read_data_from_url(tmp_ts, url)
            tmp_seis = Seismogram()
            self.db._read_data_from_url(tmp_seis, url)
            assert all(a == b for a, b in zip(tmp_ts.data, tmp_seis.data[0][:]))

        # test invalid url
        bad_url = "http://service.iris.edu/fdsnws/dataselect/1/query?net=IU&sta=ANMO&loc=00&cha=DUMMY&start=2010-02-27T06:30:00.000&end=2010-02-27T06:35:00.000"
        with pytest.raises(MsPASSError, match="Error while downloading"):
            self.db._read_data_from_url(tmp_ts, bad_url)

    def test_mspass_type_helper(self):
        schema = self.metadata_def.Seismogram
        assert type([1.0, 1.2]) == schema.type("tmatrix")
        assert type(1) == schema.type("npts")
        assert type(1.1) == schema.type("delta")

    def test_save_load_history(self):
        ts = get_live_timeseries()
        ts["_id"] = "test_id"
        logging_helper.info(ts, "1", "dummy_func")
        logging_helper.info(ts, "2", "dummy_func_2")
        assert ts.number_of_stages() == 2
        history_object_id = self.db._save_history(ts)
        res = self.db["history_object"].find_one({"_id": history_object_id})
        assert res
        assert res["wf_TimeSeries_id"] == "test_id"
        assert res["alg_name"] == "dummy_func_2"
        assert res["alg_id"] == "2"
        assert ts.number_of_stages() == 0
        assert ts.current_nodedata().algorithm == "dummy_func_2"
        assert ts.current_nodedata().algid == "2"
        assert ts.id() == history_object_id
        assert ts.is_origin()
        # can't save a object without operations after save
        with pytest.raises(
            MsPASSError, match="The history object to be saved has a duplicate uuid"
        ):
            self.db._save_history(ts)

        # add operation dummy_func_3 and save with alg_name and alg_id set explicitly
        logging_helper.info(ts, "3", "dummy_func_3")
        nodes = ts.get_nodes()
        assert ts.number_of_stages() == 1
        new_history_object_id = self.db._save_history(ts, "test_func", "test_id")
        res = self.db["history_object"].find_one({"_id": new_history_object_id})
        assert res["wf_TimeSeries_id"] == "test_id"
        assert res["alg_name"] == "test_func"
        assert res["alg_id"] == "test_id"
        assert ts.number_of_stages() == 0
        assert ts.current_nodedata().algorithm == "test_func"
        assert ts.current_nodedata().algid == "test_id"
        assert ts.id() == new_history_object_id
        assert ts.is_origin()
        # should be 2 history records with this TimeSeries
        assert (
            self.db["history_object"].count_documents({"wf_TimeSeries_id": "test_id"})
            == 2
        )

        # default behavior for _load_history
        ts_2 = TimeSeries()
        self.db._load_history(
            ts_2, history_object_id, alg_name="test_func", alg_id="test_id"
        )
        assert ts_2.number_of_stages() == 0
        assert ts_2.current_nodedata().algorithm == "test_func"
        assert ts_2.current_nodedata().algid == "test_id"
        assert ts_2.id() == history_object_id
        # can't save a object without operations after save and read
        with pytest.raises(
            MsPASSError, match="The history object to be saved has a duplicate uuid"
        ):
            self.db._save_history(ts_2)

        # with retrieve_history_record set to True, should be the same nodes with the latest save
        ts_3 = TimeSeries()
        self.db._load_history(ts_3, new_history_object_id, retrieve_history_record=True)
        load_nodes = ts_3.get_nodes()
        assert str(nodes) == str(load_nodes)

    def test_update_metadata(self):
        ts = copy.deepcopy(self.test_ts)
        logging_helper.info(ts, "1", "deepcopy")
        exclude = ["extra2"]
        # insert ts into the database
        wfid = (
            self.db["wf_TimeSeries"]
            .insert_one(
                {
                    "npts": 1,
                    "delta": 0.1,
                    "sampling_rate": 20.0,
                    "starttime_shift": 1.0,
                    "calib": 0.1,
                    "format": "SAC",
                }
            )
            .inserted_id
        )
        # test objects that are not TimeSeries or Seismogram
        with pytest.raises(
            TypeError,
            match="Database.update_metadata:  only TimeSeries and Seismogram are supported\nReceived data of type="
            + str(type(123)),
        ):
            res_ts = self.db.update_metadata(123)

        # test dead object
        ts.live = False
        res_ts = self.db.update_metadata(ts)
        assert not res_ts
        ts.set_live()

        # test mode that not in promiscuous, cautious and pedantic
        with pytest.raises(
            MsPASSError,
            match="Database.update_metadata: only promiscuous, cautious and pedantic are supported, but 123 was requested.",
        ):
            res_ts = self.db.update_metadata(ts, mode="123")

        # test _id not in mspass_object
        with pytest.raises(
            MsPASSError,
            match=re.escape(
                "Database.update_metadata: input data object is missing required waveform object id value (_id) - update is not possible without it"
            ),
        ):
            res_ts = self.db.update_metadata(ts)

        ts["_id"] = wfid
        # test promiscuous
        ts["extra1"] = "extra1+"
        ts["net"] = "Asia"
        ts["npts"] = 255
        logging_helper.info(ts, "2", "update_metadata")
        res_ts = self.db.update_metadata(
            ts, mode="promiscuous", exclude_keys=exclude, force_keys=["extra3"]
        )
        assert res_ts.live
        res = self.db["wf_TimeSeries"].find_one({"_id": ts["_id"]})
        # test read-only attribute
        assert "net" not in res
        assert "READONLYERROR_net" not in res
        assert (
            ts.elog.get_error_log()[-1].message
            == "readonly attribute with key=net was improperly modified.  Saved changed value with key=READONLYERROR_net"
        )
        assert len(ts.elog.get_error_log()) == 3
        ts.erase("net")
        # test default update
        assert res["extra1"] == "extra1+"
        assert "source_id" in res
        assert "site_id" in res
        assert "channel_id" in res
        assert res["npts"] == 255
        # test exclude keys
        assert "extra2" not in res
        # test clear alias
        assert "t0" not in res
        assert "starttime" in res
        # test empty keys
        assert "test" not in res
        # test sync_metadata_before_update
        assert "utc_convertible" in res
        assert "time_standard" in res
        # test force_keys(but extra3 is not in metadata)
        assert "extra3" not in res

        # test cautious(required key) -> fail
        old_npts = ts["npts"]
        ts.put_string("npts", "xyz")
        logging_helper.info(ts, "2", "update_metadata")
        res_ts = self.db.update_metadata(
            ts, exclude_keys=["extra1", "extra2", "utc_convertible"]
        )
        # object is killed
        assert not res_ts.live
        res = self.db["wf_TimeSeries"].find_one({"_id": ts["_id"]})
        # attr value remains the same
        assert res["npts"] == old_npts
        # add one elog entry
        assert len(ts.elog.get_error_log()) == 4

        # test cautious(required key) -> success
        ts.live = True
        ts.put_string("npts", "123")
        logging_helper.info(ts, "2", "update_metadata")
        res_ts = self.db.update_metadata(
            ts, exclude_keys=["extra1", "extra2", "utc_convertible"]
        )
        assert res_ts.live
        res = self.db["wf_TimeSeries"].find_one({"_id": ts["_id"]})
        # attr value remains the same
        assert res["npts"] == 123
        # add one elog entry
        assert len(ts.elog.get_error_log()) == 5
        ts.put("npts", 255)

        # test cautious(normal key) -> fail
        old_sampling_rate = ts["sampling_rate"]
        ts.put_string("sampling_rate", "xyz")
        logging_helper.info(ts, "2", "update_metadata")
        res_ts = self.db.update_metadata(
            ts, exclude_keys=["extra1", "extra2", "utc_convertible"]
        )
        assert res_ts.live
        res = self.db["wf_TimeSeries"].find_one({"_id": ts["_id"]})
        # attr value remains the same
        assert res["sampling_rate"] == old_sampling_rate
        # add one elog entry
        assert len(ts.elog.get_error_log()) == 6

        # test cautious(normal key) -> success
        ts.put_string("sampling_rate", "1.0")
        logging_helper.info(ts, "2", "update_metadata")
        res_ts = self.db.update_metadata(
            ts, exclude_keys=["extra1", "extra2", "utc_convertible"]
        )
        assert res_ts.live
        res = self.db["wf_TimeSeries"].find_one({"_id": ts["_id"]})
        # attr value remains the same
        assert res["sampling_rate"] == 1.0
        # add one elog entry
        assert len(ts.elog.get_error_log()) == 7
        ts.put("sampling_rate", 1.0)

        # test cautious(schema undefined key)
        ts["extra3"] = "123"
        logging_helper.info(ts, "2", "update_metadata")
        res_ts = self.db.update_metadata(
            ts, exclude_keys=["extra1", "extra2", "utc_convertible"]
        )
        assert res_ts.live
        res = self.db["wf_TimeSeries"].find_one({"_id": ts["_id"]})
        # can add attribute to the database
        assert res["extra3"] == "123"
        # add 1 more log error to the elog
        assert len(ts.elog.get_error_log()) == 8
        ts.erase("extra3")

        # test pedantic(required key) -> fail
        old_npts = ts["npts"]
        ts.put_string("npts", "xyz")
        logging_helper.info(ts, "2", "update_metadata")
        res_ts = self.db.update_metadata(
            ts, mode="pedantic", exclude_keys=["extra1", "extra2", "utc_convertible"]
        )
        assert not res_ts.live
        res = self.db["wf_TimeSeries"].find_one({"_id": ts["_id"]})
        # attr value remains the same
        assert res["npts"] == old_npts
        # add one elog entry
        assert len(ts.elog.get_error_log()) == 10

        # test pedantic(required key) -> success
        ts.live = True
        ts.put_string("npts", "123")
        logging_helper.info(ts, "2", "update_metadata")
        res_ts = self.db.update_metadata(
            ts, mode="pedantic", exclude_keys=["extra1", "extra2", "utc_convertible"]
        )
        assert res_ts.live
        res = self.db["wf_TimeSeries"].find_one({"_id": ts["_id"]})
        # attr value remains the same
        assert res["npts"] == 123
        # add one elog entry
        assert len(ts.elog.get_error_log()) == 12
        ts.put("npts", 255)

        # test pedantic(normal key) -> fail
        old_sampling_rate = ts["sampling_rate"]
        ts.put_string("sampling_rate", "xyz")
        logging_helper.info(ts, "2", "update_metadata")
        res_ts = self.db.update_metadata(
            ts, mode="pedantic", exclude_keys=["extra1", "extra2", "utc_convertible"]
        )
        # this test probably should be testing if ts is dead
        assert not res_ts.live
        res = self.db["wf_TimeSeries"].find_one({"_id": ts["_id"]})
        # attr value remains the same
        assert res["sampling_rate"] == old_sampling_rate
        # add two more log error to the elog
        assert len(ts.elog.get_error_log()) == 14

        # test pedantic(normal key) -> success
        ts.live = True
        ts.put_string("sampling_rate", "5.0")
        logging_helper.info(ts, "2", "update_metadata")
        res_ts = self.db.update_metadata(
            ts, mode="pedantic", exclude_keys=["extra1", "extra2", "utc_convertible"]
        )
        # this test probably should be testing if ts is dead
        assert res_ts.live
        res = self.db["wf_TimeSeries"].find_one({"_id": ts["_id"]})
        # attr value remains the same
        assert res["sampling_rate"] == 5.0
        # add two more log error to the elog
        assert len(ts.elog.get_error_log()) == 16
        ts.put("sampling_rate", 20.0)

        # test pedantic(schema undefined key)
        ts["extra4"] = "123"
        logging_helper.info(ts, "2", "update_metadata")
        res_ts = self.db.update_metadata(
            ts, mode="pedantic", exclude_keys=["extra1", "extra2", "utc_convertible"]
        )
        assert res_ts.live
        res = self.db["wf_TimeSeries"].find_one({"_id": ts["_id"]})
        # can add attribute to the database
        assert "extra4" not in res
        # add 1 more log error to the elog
        assert len(ts.elog.get_error_log()) == 17

        # test _id which we can't find the corresponding document in database
        ts["_id"] = ObjectId()
        res_ts = self.db.update_metadata(ts)
        # should insert a document into wf collection
        res = self.db["wf_TimeSeries"].find_one({"_id": ts["_id"]})
        assert ts.live
        assert res

        # test tmatrix attribute when update seismogram
        test_seis = get_live_seismogram()
        logging_helper.info(test_seis, "1", "deepcopy")
        # insert ts into the database
        wfid = (
            self.db["wf_Seismogram"]
            .insert_one(
                {
                    "npts": 1,
                    "delta": 0.1,
                    "sampling_rate": 20.0,
                    "starttime_shift": 1.0,
                    "calib": 0.1,
                    "format": "SAC",
                }
            )
            .inserted_id
        )
        test_seis["_id"] = wfid
        res_seis = self.db.update_metadata(test_seis, mode="promiscuous")
        res = self.db["wf_Seismogram"].find_one({"_id": test_seis["_id"]})
        assert res
        assert res_seis.live
        assert res["site_id"] == test_seis["site_id"]
        assert "cardinal" in res and res["cardinal"]
        assert "orthogonal" in res and res["orthogonal"]
        assert res["tmatrix"] == [1.0, 0.0, 0.0, 0.0, 1.0, 0.0, 0.0, 0.0, 1.0]
        # change tmatrix
        logging_helper.info(test_seis, "2", "update_metadata")
        test_seis.tmatrix = [1.0, 2.0, 3.0, 4.0, 5.0, 6.0, 7.0, 8.0, 9.0]
        res_seis = self.db.update_metadata(test_seis, mode="promiscuous")
        res = self.db["wf_Seismogram"].find_one({"_id": test_seis["_id"]})
        assert res_seis.live
        assert res
        assert res["tmatrix"] == [1.0, 2.0, 3.0, 4.0, 5.0, 6.0, 7.0, 8.0, 9.0]

    def test_update_data(self):
        ts = copy.deepcopy(self.test_ts)
        logging_helper.info(ts, "1", "deepcopy")
        # insert ts into the database
        res_ts = self.db.save_data(ts, mode="cautious", storage_mode="gridfs")
        assert ts.live
        assert not "storage_mode" in ts
        # change read only attribute to create a elog entry
        ts["net"] = "test_net"
        # add one more history entry into the chain
        logging_helper.info(ts, "2", "Database.update_data")
        # reserve old values
        old_gridfs_id = ts["gridfs_id"]
        old_history_object_id = ts["history_object_id"]
        old_elog_id = ts["elog_id"]
        old_elog_size = len(ts.elog.get_error_log())

        # default behavior
        res_ts = self.db.update_data(ts, mode="promiscuous")
        assert ts.live
        assert "storage_mode" in ts and ts["storage_mode"] == "gridfs"
        assert not ts["gridfs_id"] == old_gridfs_id
        assert not ts["history_object_id"] == old_history_object_id
        assert not ts["elog_id"] == old_elog_id
        # should add 3 more elog entries(one in update_metadata, two in update_data)
        assert len(ts.elog.get_error_log()) == old_elog_size + 3
        # check history_object collection and elog_id collection
        wf_res = self.db["wf_TimeSeries"].find_one({"_id": ts["_id"]})
        elog_res = self.db["elog"].find_one({"_id": ts["elog_id"]})
        history_object_res = self.db["history_object"].find_one(
            {"_id": ts["history_object_id"]}
        )
        assert ts["gridfs_id"] == wf_res["gridfs_id"]
        assert ts["history_object_id"] == wf_res["history_object_id"]
        assert ts["elog_id"] == wf_res["elog_id"]
        assert elog_res and elog_res["wf_TimeSeries_id"] == ts["_id"]
        assert history_object_res
        assert history_object_res["alg_id"] == "0"
        assert history_object_res["alg_name"] == "Database.update_data"

        # incorrect storage mode
        ts.erase("net")
        ts["storage_mode"] = "file"
        logging_helper.info(ts, "2", "Database.update_data")
        old_elog_size = len(ts.elog.get_error_log())
        res_ts = self.db.update_data(ts, mode="promiscuous")
        assert ts["storage_mode"] == "gridfs"
        assert len(ts.elog.get_error_log()) == old_elog_size + 1

        # test dead object
        old_elog_size = len(ts.elog.get_error_log())
        logging_helper.info(ts, "2", "Database.update_data")
        ts.live = False
        res_ts = self.db.update_data(ts, mode="promiscuous")
        assert len(ts.elog.get_error_log()) == old_elog_size
        assert not ts.live

    def test_save_read_data(self):
        # new object
        # read data
        fail_seis = self.db.read_data(
            ObjectId(), mode="cautious", normalize=["site", "source"]
        )
        assert not fail_seis

        # tests for Seismogram
        promiscuous_seis = copy.deepcopy(self.test_seis)
        cautious_seis = copy.deepcopy(self.test_seis)
        pedantic_seis = copy.deepcopy(self.test_seis)
        logging_helper.info(promiscuous_seis, "1", "deepcopy")
        logging_helper.info(cautious_seis, "1", "deepcopy")
        logging_helper.info(pedantic_seis, "1", "deepcopy")

        res_seis = self.db.save_data(
            promiscuous_seis,
            mode="promiscuous",
            storage_mode="gridfs",
            exclude_keys=["extra2"],
        )
        #  old code had this which was used to signal no errors
        # revision returns a valid objectid on success and a live
        # object.  Modified
        assert res_seis.live
        assert promiscuous_seis.live
        # check it is the origin in the processing history after save
        wf_doc = self.db["wf_Seismogram"].find_one({"_id": promiscuous_seis["_id"]})

        history_object_doc = self.db["history_object"].find_one(
            {"_id": wf_doc["history_object_id"]}
        )
        assert wf_doc
        assert history_object_doc
        assert history_object_doc["wf_Seismogram_id"] == promiscuous_seis["_id"]
        assert history_object_doc["alg_name"] == "save_data"
        assert history_object_doc["alg_id"] == "0"
        assert promiscuous_seis.number_of_stages() == 0
        assert promiscuous_seis.current_nodedata().algorithm == "save_data"
        assert promiscuous_seis.current_nodedata().algid == "0"
        assert promiscuous_seis.id() == wf_doc["history_object_id"]
        assert promiscuous_seis.is_origin()

        cautious_seis.put_string("npts", "xyz")
        res_seis = self.db.save_data(
            cautious_seis, mode="cautious", storage_mode="gridfs"
        )
        assert not res_seis.live
        assert not cautious_seis.live

        pedantic_seis.put_string("sampling_rate", "xyz")
        res_seis = self.db.save_data(
            pedantic_seis, mode="pedantic", storage_mode="gridfs"
        )
        assert not res_seis.live
        assert not pedantic_seis.live

        self.db.database_schema.set_default("wf_Seismogram", "wf")
        promiscuous_seis2 = self.db.read_data(
            promiscuous_seis["_id"], mode="promiscuous", normalize=["site", "source"]
        )
        no_source_seis2 = self.db.read_data(
            promiscuous_seis["_id"], mode="promiscuous", normalize=["site"]
        )
        exclude_promiscuous_seis2 = self.db.read_data(
            promiscuous_seis["_id"],
            mode="promiscuous",
            normalize=["site", "source"],
            exclude_keys=["_id", "channel_id", "source_depth"],
        )
        cautious_seis2 = self.db.read_data(
            promiscuous_seis["_id"], mode="cautious", normalize=["site", "source"]
        )

        # test extra key
        assert "extra1" in promiscuous_seis2
        assert "extra1" not in cautious_seis2

        # test normalize parameter
        assert "source_lat" not in no_source_seis2
        assert "source_lon" not in no_source_seis2
        assert "source_depth" not in no_source_seis2
        assert "source_time" not in no_source_seis2
        assert "source_magnitude" not in no_source_seis2

        # test cautious read
        cautious_seis.set_live()
        logging_helper.info(cautious_seis, "2", "save_data")
        res_seis = self.db.save_data(
            cautious_seis,
            mode="promiscuous",
            storage_mode="gridfs",
            exclude_keys=["extra2"],
        )
        assert res_seis.live
        assert cautious_seis.live
        # unable to convert to the correct type
        cautious_seis2 = self.db.read_data(
            cautious_seis["_id"], mode="cautious", normalize=["site", "source"]
        )
        assert (
            cautious_seis2.elog.get_error_log()[-1].message
            == "cautious mode: Required attribute npts has type <class 'str'>, forbidden by definition and unable to convert"
        )
        elog_doc = self.db["elog"].find_one(
            {"wf_Seismogram_id": cautious_seis2["_id"], "tombstone": {"$exists": True}}
        )
        assert "data" not in cautious_seis2
        # successfully convert to the correct type
        cautious_seis = copy.deepcopy(self.test_seis)
        logging_helper.info(cautious_seis, "1", "deepcopy")
        cautious_seis.put_string("npts", "255")
        logging_helper.info(cautious_seis, "2", "save_data")
        res_seis = self.db.save_data(
            cautious_seis, mode="promiscuous", storage_mode="gridfs"
        )
        assert res_seis.live
        assert cautious_seis.live
        cautious_seis2 = self.db.read_data(
            cautious_seis["_id"], mode="cautious", normalize=["site", "source"]
        )
        assert cautious_seis2.live
        assert cautious_seis2["npts"] == 255

        # test save with non exist id under cautious mode
        non_exist_id = ObjectId()
        cautious_seis["_id"] = non_exist_id
        logging_helper.info(cautious_seis, "3", "save_data")
        res_seis = self.db.save_data(cautious_seis, mode="cautious")
        assert res_seis.live
        assert cautious_seis.live
        assert "_id" in cautious_seis
        assert not cautious_seis["_id"] == non_exist_id

        # test pedantic read
        pedantic_seis.set_live()
        logging_helper.info(pedantic_seis, "2", "save_data")
        res_seis = self.db.save_data(
            pedantic_seis,
            mode="promiscuous",
            storage_mode="gridfs",
            exclude_keys=["extra2"],
        )
        assert res_seis.live
        assert pedantic_seis.live
        pedantic_seis2 = self.db.read_data(
            pedantic_seis["_id"], mode="pedantic", normalize=["site", "source"]
        )
        assert (
            pedantic_seis2.elog.get_error_log()[-1].message
            == "pedantic mode: sampling_rate has type <class 'str'>, forbidden by definition"
        )
        elog_doc = self.db["elog"].find_one(
            {"wf_Seismogram_id": pedantic_seis["_id"], "tombstone": {"$exists": True}}
        )
        assert "data" not in pedantic_seis2

        # test save with non exist id under pedantic mode
        non_exist_id = ObjectId()
        pedantic_seis["_id"] = non_exist_id
        logging_helper.info(pedantic_seis, "3", "save_data")
        res_seis = self.db.save_data(pedantic_seis, mode="pedantic")
        # save is unsuccessful because sampling_rate has type str
        assert not res_seis.live
        # no attribute errors
        pedantic_seis.put_double("sampling_rate", 1.0)
        pedantic_seis.set_live()
        save_res = self.db.save_data(pedantic_seis, mode="pedantic")
        assert pedantic_seis.live
        assert "_id" in pedantic_seis
        assert not pedantic_seis["_id"] == non_exist_id

        # test read exclude parameter
        assert "_id" in promiscuous_seis2
        assert "channel_id" not in promiscuous_seis2
        assert "source_depth" in promiscuous_seis2
        assert "_id" not in exclude_promiscuous_seis2
        assert "channel_id" not in exclude_promiscuous_seis2
        assert "source_depth" not in exclude_promiscuous_seis2

        # _id is changed before int test save with non exist id under promiscuous mode
        wf_keys = [
            "npts",
            "delta",
            "sampling_rate",
            "calib",
            "starttime",
            "dtype",
            "site_id",
            "channel_id",
            "source_id",
            "storage_mode",
            "dir",
            "dfile",
            "foff",
            "gridfs_id",
            "url",
            "elog_id",
            "history_object_id",
            "time_standard",
            "tmatrix",
        ]
        for key in wf_keys:
            if key in promiscuous_seis:
                assert promiscuous_seis[key] == promiscuous_seis2[key]
        assert "test" not in promiscuous_seis2
        assert "extra2" not in promiscuous_seis2

        res = self.db["site"].find_one({"_id": promiscuous_seis["site_id"]})
        assert promiscuous_seis2["site_lat"] == res["lat"]
        assert promiscuous_seis2["site_lon"] == res["lon"]
        assert promiscuous_seis2["site_elev"] == res["elev"]
        assert promiscuous_seis2["site_starttime"] == res["starttime"]
        assert promiscuous_seis2["site_endtime"] == res["endtime"]
        assert promiscuous_seis2["net"] == res["net"]
        assert promiscuous_seis2["sta"] == res["sta"]
        assert promiscuous_seis2["loc"] == res["loc"]

        res = self.db["source"].find_one({"_id": promiscuous_seis["source_id"]})
        assert promiscuous_seis2["source_lat"] == res["lat"]
        assert promiscuous_seis2["source_lon"] == res["lon"]
        assert promiscuous_seis2["source_depth"] == res["depth"]
        assert promiscuous_seis2["source_time"] == res["time"]
        assert promiscuous_seis2["source_magnitude"] == res["magnitude"]

        # tests for TimeSeries
        # not testing promiscuous/cautious/pedantic save->read here because it's coveraged by the tests above
        ts = copy.deepcopy(self.test_ts)
        logging_helper.info(ts, "1", "deepcopy")
        self.db.save_data(
            ts,
            mode="promiscuous",
            storage_mode="gridfs",
            exclude_keys=["extra2"],
            data_tag="tag1",
        )
        self.db.database_schema.set_default("wf_TimeSeries", "wf")
        # test mismatch data_tag
        assert not self.db.read_data(
            ts["_id"],
            mode="promiscuous",
            normalize=["site", "source", "channel"],
            data_tag="tag2",
        )
        ts2 = self.db.read_data(
            ts["_id"],
            mode="promiscuous",
            normalize=["site", "source", "channel"],
            data_tag="tag1",
        )
        for key in wf_keys:
            if key in ts:
                assert ts[key] == ts2[key]
        assert "test" not in ts2
        assert "extra2" not in ts2
        assert "data_tag" in ts2 and ts2["data_tag"] == "tag1"
        # dummy ts without data_tag
        dummy_ts = copy.deepcopy(self.test_ts)
        logging_helper.info(dummy_ts, "1", "deepcopy")
        self.db.save_data(
            dummy_ts, mode="promiscuous", storage_mode="gridfs", exclude_keys=["extra2"]
        )
        assert not self.db.read_data(
            dummy_ts["_id"],
            mode="promiscuous",
            normalize=["site", "source", "channel"],
            data_tag="tag1",
        )

        res = self.db["site"].find_one({"_id": ts["site_id"]})
        assert ts2["site_lat"] == res["lat"]
        assert ts2["site_lon"] == res["lon"]
        assert ts2["site_elev"] == res["elev"]
        assert ts2["site_starttime"] == res["starttime"]
        assert ts2["site_endtime"] == res["endtime"]
        assert ts2["net"] == res["net"]
        assert ts2["sta"] == res["sta"]

        res = self.db["source"].find_one({"_id": ts["source_id"]})
        assert ts2["source_lat"] == res["lat"]
        assert ts2["source_lon"] == res["lon"]
        assert ts2["source_depth"] == res["depth"]
        assert ts2["source_time"] == res["time"]
        assert ts2["source_magnitude"] == res["magnitude"]

        res = self.db["channel"].find_one({"_id": ts["channel_id"]})
        assert ts2["chan"] == res["chan"]
        assert ts2["channel_hang"] == res["hang"]
        assert ts2["channel_vang"] == res["vang"]
        assert ts2["channel_lat"] == res["lat"]
        assert ts2["channel_lon"] == res["lon"]
        assert ts2["channel_elev"] == res["elev"]
        assert ts2["channel_edepth"] == res["edepth"]
        assert ts2["channel_starttime"] == res["starttime"]
        assert ts2["channel_endtime"] == res["endtime"]
        assert ts2["loc"] == res["loc"]

        # test ignore_metadata_changed_test in save_data
        ignore_changed_test_ts = copy.deepcopy(self.test_ts)
        logging_helper.info(ignore_changed_test_ts, "1", "deepcopy")
        ignore_changed_test_ts.clear_modified()
        self.db.save_data(ignore_changed_test_ts, mode="promiscuous")
        ignore_changed_test_ts2 = self.db["wf_TimeSeries"].find_one(
            {"_id": ignore_changed_test_ts["_id"]}
        )
        # attributes that are not in modified list could also be saved
        assert ignore_changed_test_ts2["npts"] == 255
        assert ignore_changed_test_ts2["sampling_rate"] == 20.0
        assert ignore_changed_test_ts2["delta"] == 0.1
        assert ignore_changed_test_ts2["calib"] == 0.1

        # test save with non exist id under promiscuous mode
        non_exist_id = ObjectId()
        promiscuous_seis["_id"] = non_exist_id
        logging_helper.info(promiscuous_seis, "3", "save_data")
        res_seis = self.db.save_data(promiscuous_seis, mode="promiscuous")
        assert res_seis.live
        assert promiscuous_seis.live
        assert "_id" in promiscuous_seis
        assert not promiscuous_seis["_id"] == non_exist_id

        # test save data with different storage mode
        # gridfs
        res = self.db["wf_Seismogram"].find_one({"_id": promiscuous_seis["_id"]})
        assert res["storage_mode"] == "gridfs"
        assert all(
            a.any() == b.any()
            for a, b in zip(promiscuous_seis.data, promiscuous_seis2.data)
        )

        # file
        logging_helper.info(promiscuous_seis, "2", "save_data")
        self.db.save_data(
            promiscuous_seis,
            mode="promiscuous",
            storage_mode="file",
            dir="./python/tests/data/",
            dfile="test_db_output",
            exclude_keys=["extra2"],
        )
        self.db.database_schema.set_default("wf_Seismogram", "wf")
        promiscuous_seis2 = self.db.read_data(
            promiscuous_seis["_id"], mode="cautious", normalize=["site", "source"]
        )

        res = self.db["wf_Seismogram"].find_one({"_id": promiscuous_seis["_id"]})
        assert res["storage_mode"] == "file"
        assert all(
            a.any() == b.any()
            for a, b in zip(promiscuous_seis.data, promiscuous_seis2.data)
        )

        # file_mseed
        logging_helper.info(promiscuous_seis, "2", "save_data")
        self.db.save_data(
            promiscuous_seis,
            mode="promiscuous",
            storage_mode="file",
            dir="./python/tests/data/",
            dfile="test_db_output",
            format="mseed",
            exclude_keys=["extra2"],
        )
        self.db.database_schema.set_default("wf_Seismogram", "wf")
        promiscuous_seis2 = self.db.read_data(
            promiscuous_seis["_id"], mode="cautious", normalize=["site", "source"]
        )

        res = self.db["wf_Seismogram"].find_one({"_id": promiscuous_seis["_id"]})
        assert res["storage_mode"] == "file"
        assert res["format"] == "mseed"
        assert all(
            a.any() == b.any()
            for a, b in zip(promiscuous_seis.data, promiscuous_seis2.data)
        )

        # file_mseed with no dfile name
        logging_helper.info(promiscuous_seis, "2", "save_data")
        self.db.save_data(
            promiscuous_seis,
            mode="promiscuous",
            storage_mode="file",
            dir="./python/tests/data/",
            format="mseed",
            exclude_keys=["extra2"],
        )
        self.db.database_schema.set_default("wf_Seismogram", "wf")
        promiscuous_seis2 = self.db.read_data(
            promiscuous_seis["_id"], mode="cautious", normalize=["site", "source"]
        )

        res = self.db["wf_Seismogram"].find_one({"_id": promiscuous_seis["_id"]})
        assert res["storage_mode"] == "file"
        assert res["format"] == "mseed"
        assert all(
            a.any() == b.any()
            for a, b in zip(promiscuous_seis.data, promiscuous_seis2.data)
        )

        with pytest.raises(
            ValueError, match="dir or dfile is not specified in data object"
        ):
            self.db.save_data(
                promiscuous_seis2, mode="promiscuous", storage_mode="file"
            )
        promiscuous_seis2["dir"] = "/"
        promiscuous_seis2["dfile"] = "test_db_output"
        with pytest.raises(
            PermissionError, match="No write permission to the save directory"
        ):
            self.db.save_data(
                promiscuous_seis2, mode="promiscuous", storage_mode="file"
            )

        # url
        with patch("urllib.request.urlopen", new=self.mock_urlopen):
            res_url = dict(res)
            res_url_id = ObjectId()
            res_url["_id"] = res_url_id
            res_url["storage_mode"] = "url"
            res_url[
                "url"
            ] = "http://service.iris.edu/fdsnws/dataselect/1/query?net=IU&sta=ANMO&loc=00&cha=BH?&start=2010-02-27T06:30:00.000&end=2010-02-27T06:35:00.000"
            self.db["wf_Seismogram"].insert_one(res_url)
            url_seis = self.db.read_data(res_url_id, mode="promiscuous")
            assert url_seis.data.columns() == 6000

        # save with a dead object
        promiscuous_seis.live = False
        logging_helper.info(promiscuous_seis, "2", "save_data")
        self.db.save_data(promiscuous_seis, mode="promiscuous")
        elog_doc = self.db["elog"].find_one(
            {
                "wf_Seismogram_id": promiscuous_seis["_id"],
                "tombstone": {"$exists": True},
            }
        )
        assert elog_doc["tombstone"] == dict(promiscuous_seis)

        # save to a different collection
        promiscuous_seis = copy.deepcopy(self.test_seis)
        logging_helper.info(promiscuous_seis, "1", "deepcopy")
        db_schema = copy.deepcopy(self.db2.database_schema)
        md_schema = copy.deepcopy(self.db2.metadata_schema)
        wf_test = copy.deepcopy(self.db2.database_schema.wf_Seismogram)
        db_schema["wf_test"] = wf_test
        md_schema.Seismogram.swap_collection("wf_Seismogram", "wf_test")
        self.db2.set_database_schema(db_schema)
        self.db2.set_metadata_schema(md_schema)
        logging_helper.info(promiscuous_seis, "2", "save_data")
        self.db2.save_data(
            promiscuous_seis,
            mode="promiscuous",
            storage_mode="gridfs",
            collection="wf_test",
        )
        promiscuous_seis2 = self.db2.read_data(
            promiscuous_seis["_id"],
            mode="cautious",
            normalize=["site", "source"],
            collection="wf_test",
        )
        assert all(
            a.any() == b.any()
            for a, b in zip(promiscuous_seis.data, promiscuous_seis2.data)
        )
        with pytest.raises(MsPASSError, match="is not defined"):
            self.db2.read_data(
                promiscuous_seis["_id"],
                mode="cautious",
                normalize=["site", "source"],
                collection="wf_test2",
            )

        # test read mseed file that contains more than one Trace object, which results in gaps
        dir = "python/tests/data/"
        dfile = "gaps.mseed"
        wf_id = (
            self.db["wf_TimeSeries"]
            .insert_one(
                {
                    "npts": 1,
                    "delta": 0.1,
                    "sampling_rate": 100.0,
                    "starttime": 0.0,
                    "starttime_shift": 1.0,
                    "calib": 0.1,
                    "foff": 0,
                    "dir": dir,
                    "dfile": dfile,
                    "storage_mode": "file",
                    "format": "mseed",
                    "nbytes": 26186752,
                }
            )
            .inserted_id
        )
        gaps_ts = self.db.read_data(
            wf_id, collection="wf_TimeSeries", merge_fill_value=-1
        )
        assert gaps_ts.npts == 8640000
        fill_val_cnt = np.isclose(gaps_ts.data, -1).sum()
        assert (
            fill_val_cnt
            == 8640000 - 1320734 - 1516264 - 1516234 - 1516057 - 1516243 - 939378
        )  # = 315090
        assert len(gaps_ts.elog.get_error_log()) == 1
        assert (
            gaps_ts.elog.get_error_log()[0].message
            == "There are gaps in this stream when reading file by obspy and they are merged into one Trace object by filling value in the gaps."
        )

        # test read_data with missing attributes in the normalized records
        # 1. test missing normal attribute
        missing_net_site_id = ObjectId()
        self.db["site"].insert_one(
            {
                "_id": missing_net_site_id,
                "sta": "sta1",
                "loc": "loc",
                "lat": 1.0,
                "lon": 1.0,
                "elev": 2.0,
                "starttime": datetime.utcnow().timestamp(),
                "endtime": datetime.utcnow().timestamp(),
            }
        )
        ts = copy.deepcopy(self.test_ts)
        logging_helper.info(ts, "1", "deepcopy")
        ts["site_id"] = missing_net_site_id
        self.db.save_data(ts, mode="promiscuous", storage_mode="gridfs")
        self.db.database_schema.set_default("wf_TimeSeries", "wf")
        missing_normal_ts = self.db.read_data(ts["_id"], normalize=["site"])
        assert missing_normal_ts.live
        assert "net" not in missing_normal_ts
        assert len(missing_normal_ts.elog.get_error_log()) == 0
        # 2. test missing required attribute
        missing_lat_site_id = ObjectId()
        self.db["site"].insert_one(
            {
                "_id": missing_lat_site_id,
                "net": "net1",
                "sta": "sta1",
                "loc": "loc",
                "lon": 1.0,
                "elev": 2.0,
                "starttime": datetime.utcnow().timestamp(),
                "endtime": datetime.utcnow().timestamp(),
            }
        )
        ts = copy.deepcopy(self.test_ts)
        logging_helper.info(ts, "1", "deepcopy")
        ts["site_id"] = missing_lat_site_id
        self.db.save_data(ts, mode="promiscuous", storage_mode="gridfs")
        missing_required_ts = self.db.read_data(ts["_id"], normalize=["site"])
        assert missing_required_ts.live
        assert "site_lat" not in missing_required_ts
        assert len(missing_required_ts.elog.get_error_log()) == 1
        assert missing_required_ts.elog.get_error_log()[
            0
        ].message == "Attribute lat is required in collection site, but is missing in the document with id={}.".format(
            str(missing_lat_site_id)
        )

    def test_index_mseed_file(self):
        dir = "python/tests/data/"
        dfile = "3channels.mseed"
        fname = os.path.join(dir, dfile)
        self.db.index_mseed_file(fname, collection="wf_miniseed")
        assert self.db["wf_miniseed"].count_documents({}) == 3

        for doc in self.db["wf_miniseed"].find():
            ts = self.db.read_data(doc, collection="wf_miniseed")
            assert ts.npts == len(ts.data)

    def test_delete_wf(self):
        # clear all the wf collection documents
        # self.db['wf_TimeSeries'].delete_many({})

        ts = copy.deepcopy(self.test_ts)
        logging_helper.info(ts, "1", "deepcopy")
        save_res = self.db.save_data(
            ts, mode="promiscuous", storage_mode="gridfs", exclude_keys=["extra2"]
        )
        res = self.db["wf_TimeSeries"].find_one({"_id": ts["_id"]})
        assert save_res.live
        assert ts.live

        nonexistent_id = ObjectId()
        # only delete waveform data
        with pytest.raises(
            TypeError, match="only TimeSeries and Seismogram are supported"
        ):
            self.db.delete_data(nonexistent_id, "site")
        # can not find the document with given _id
        with pytest.raises(
            MsPASSError,
            match="Could not find document in wf collection by _id: {}.".format(
                nonexistent_id
            ),
        ):
            self.db.delete_data(nonexistent_id, "TimeSeries")

        # check gridfs exist
        gfsh = gridfs.GridFS(self.db)
        assert gfsh.exists(res["gridfs_id"])
        # insert a dummy elog document with wf_TimeSeries_id equals to ts['_id']
        self.db["elog"].insert_one({"_id": ObjectId(), "wf_TimeSeries_id": ts["_id"]})

        # grid_fs delete(clear_history, clear_elog)
        self.db.delete_data(ts["_id"], "TimeSeries")
        assert not self.db["wf_TimeSeries"].find_one({"_id": ts["_id"]})
        assert not gfsh.exists(res["gridfs_id"])
        assert not self.db["history_object"].find_one({"_id": res["history_object_id"]})
        assert not self.db["elog"].find_one({"_id": res["elog_id"]})
        assert self.db["elog"].count_documents({"wf_TimeSeries_id": ts["_id"]}) == 0

        # file delete(not remove_unreferenced_files, clear_history, clear_elog)
        ts = copy.deepcopy(self.test_ts)
        logging_helper.info(ts, "1", "deepcopy")
        save_res = self.db.save_data(
            ts,
            mode="promiscuous",
            storage_mode="file",
            dir="./python/tests/data/",
            dfile="test_db_output_1",
            exclude_keys=["extra2"],
        )
        res = self.db["wf_TimeSeries"].find_one({"_id": ts["_id"]})

        assert save_res.live
        self.db.delete_data(ts["_id"], "TimeSeries")
        assert not self.db["wf_TimeSeries"].find_one({"_id": ts["_id"]})
        assert not self.db["history_object"].find_one({"_id": res["history_object_id"]})
        assert not self.db["elog"].find_one({"_id": res["elog_id"]})
        assert self.db["elog"].count_documents({"wf_TimeSeries_id": ts["_id"]}) == 0
        # file still exists
        fname = os.path.join(res["dir"], res["dfile"])
        assert os.path.exists(fname)

        # file delete(remove_unreferenced_files, clear_history, clear_elog), with 2 wf doc using same file dir/dfile
        ts = copy.deepcopy(self.test_ts)
        ts2 = copy.deepcopy(self.test_ts)
        logging_helper.info(ts, "1", "deepcopy")
        logging_helper.info(ts2, "1", "deepcopy")
        save_res = self.db.save_data(
            ts,
            mode="promiscuous",
            storage_mode="file",
            dir="./python/tests/data/",
            dfile="test_db_output_1",
            exclude_keys=["extra2"],
        )
        save_res2 = self.db.save_data(
            ts2,
            mode="promiscuous",
            storage_mode="file",
            dir="./python/tests/data/",
            dfile="test_db_output_1",
            exclude_keys=["extra2"],
        )

        res = self.db["wf_TimeSeries"].find_one({"_id": ts["_id"]})
        assert save_res.live
        self.db.delete_data(ts["_id"], "TimeSeries", remove_unreferenced_files=True)
        assert not self.db["wf_TimeSeries"].find_one({"_id": ts["_id"]})
        assert not self.db["history_object"].find_one({"_id": res["history_object_id"]})
        assert not self.db["elog"].find_one({"_id": res["elog_id"]})
        assert self.db["elog"].count_documents({"wf_TimeSeries_id": ts["_id"]}) == 0
        # file still exists, because another wf doc is using it
        fname = os.path.join(res["dir"], res["dfile"])
        assert os.path.exists(fname)

        res2 = self.db["wf_TimeSeries"].find_one({"_id": ts2["_id"]})
        assert save_res2.live
        self.db.delete_data(ts2["_id"], "TimeSeries", remove_unreferenced_files=True)
        assert not self.db["wf_TimeSeries"].find_one({"_id": ts2["_id"]})
        assert not self.db["history_object"].find_one(
            {"_id": res2["history_object_id"]}
        )
        assert not self.db["elog"].find_one({"_id": res2["elog_id"]})
        assert self.db["elog"].count_documents({"wf_TimeSeries_id": ts2["_id"]}) == 0
        # file not exists
        fname = os.path.join(res2["dir"], res2["dfile"])
        assert not os.path.exists(fname)

    def test_clean_collection(self):
        # clear all the wf collection documents
        self.db["wf_TimeSeries"].delete_many({})

        # test non exist document in the database
        fixed_cnt = self.db.clean_collection("wf_TimeSeries", query={"_id": ObjectId()})
        assert not fixed_cnt

        # test fixed_out
        self.db.database_schema.set_default("wf_TimeSeries", "wf")
        ts1 = copy.deepcopy(self.test_ts)
        ts1["starttime_shift"] = 1.0
        ts2 = copy.deepcopy(self.test_ts)
        ts2["starttime_shift"] = 1.0
        logging_helper.info(ts1, "1", "deepcopy")
        logging_helper.info(ts2, "1", "deepcopy")
        ts1["npts"] = "123"
        ts2["delta"] = "12"
        ts2["starttime"] = "123"

        save_res = self.db.save_data(
            ts1, mode="promiscuous", storage_mode="gridfs", exclude_keys=["extra2"]
        )
        assert save_res.live
        save_res = self.db.save_data(
            ts2, mode="promiscuous", storage_mode="gridfs", exclude_keys=["extra2"]
        )
        assert save_res.live

        fixed_cnt = self.db.clean_collection("wf_TimeSeries")
        assert fixed_cnt == {"npts": 1, "delta": 1}

    def test_clean(self, capfd):
        # clear all the wf collection documents
        self.db["wf_TimeSeries"].delete_many({})

        self.db.database_schema.set_default("wf_TimeSeries", "wf")
        ts = copy.deepcopy(self.test_ts)
        logging_helper.info(ts, "1", "deepcopy")

        # invalid parameters
        with pytest.raises(
            MsPASSError,
            match="verbose_keys should be a list , but <class 'str'> is requested.",
        ):
            self.db.clean(ObjectId(), verbose_keys="123")
        with pytest.raises(
            MsPASSError,
            match="rename_undefined should be a dict , but <class 'str'> is requested.",
        ):
            self.db.clean(ObjectId(), rename_undefined="123")
        with pytest.raises(
            MsPASSError,
            match="required_xref_list should be a list , but <class 'str'> is requested.",
        ):
            self.db.clean(ObjectId(), required_xref_list="123")

        # erase a required field in TimeSeries
        ts.erase("npts")
        ts["starttime_shift"] = 1.0
        save_res = self.db.save_data(
            ts, mode="promiscuous", storage_mode="gridfs", exclude_keys=["extra2"]
        )
        assert save_res.live
        assert ts.live

        # test nonexist document
        nonexist_id = ObjectId()
        fixes_cnt = self.db.clean(nonexist_id, verbose=True)
        assert not fixes_cnt
        out, err = capfd.readouterr()
        assert (
            out
            == "collection wf_TimeSeries document _id: {}, is not found\n".format(
                nonexist_id
            )
        )

        # test verbose_keys and delete required fields missing document if delete_missing_required is True
        fixes_cnt = self.db.clean(
            ts["_id"],
            verbose_keys=["delta"],
            verbose=True,
            delete_missing_required=True,
        )
        assert len(fixes_cnt) == 0
        # test if it is deleted
        assert not self.db["wf_TimeSeries"].find_one({"_id": ts["_id"]})
        assert not self.db["history_object"].find_one({"wf_TimeSeries_id": ts["_id"]})
        assert not self.db["elog"].find_one({"wf_TimeSeries_id": ts["_id"]})
        out, err = capfd.readouterr()
        assert (
            out
            == "collection wf_TimeSeries document _id: {}, delta: {}, required attribute: npts are missing. the document is deleted.\n".format(
                ts["_id"], ts["delta"]
            )
        )

        # test check_xref and delete required xref_keys missing document
        ts = copy.deepcopy(self.test_ts)
        logging_helper.info(ts, "1", "deepcopy")
        ts["starttime_shift"] = 1.0
        ts.erase("site_id")
        save_res = self.db.save_data(
            ts, mode="promiscuous", storage_mode="gridfs", exclude_keys=["extra2"]
        )
        assert save_res.live
        fixes_cnt = self.db.clean(
            ts["_id"],
            verbose=True,
            required_xref_list=["site_id"],
            delete_missing_xref=True,
        )
        assert len(fixes_cnt) == 0
        assert not self.db["wf_TimeSeries"].find_one({"_id": ts["_id"]})
        assert not self.db["history_object"].find_one({"wf_TimeSeries_id": ts["_id"]})
        assert not self.db["elog"].find_one({"wf_TimeSeries_id": ts["_id"]})
        out, err = capfd.readouterr()
        assert (
            out
            == "collection wf_TimeSeries document _id: {}, required xref keys: site_id are missing. the document is deleted.\n".format(
                ts["_id"]
            )
        )

        # test conversion success
        ts = copy.deepcopy(self.test_ts)
        logging_helper.info(ts, "1", "deepcopy")
        # npts has type str, should convert to int
        ts["npts"] = "123"
        ts["starttime_shift"] = 1.0
        save_res = self.db.save_data(
            ts, mode="promiscuous", storage_mode="gridfs", exclude_keys=["extra2"]
        )
        assert save_res.live
        fixes_cnt = self.db.clean(ts["_id"], verbose=True)
        res = self.db["wf_TimeSeries"].find_one({"_id": ts["_id"]})
        assert res
        assert res["_id"] == ts["_id"]
        assert "npts" in res and res["npts"] == 123
        assert len(fixes_cnt) == 1
        assert fixes_cnt == {"npts": 1}
        out, err = capfd.readouterr()
        assert (
            out
            == "collection wf_TimeSeries document _id: {}, attribute npts conversion from 123 to <class 'int'> is done.\n".format(
                ts["_id"]
            )
        )

        # test conversion fail
        ts = copy.deepcopy(self.test_ts)
        logging_helper.info(ts, "1", "deepcopy")
        # npts has type str, but unable to convert to int
        ts["npts"] = "xyz"
        ts["starttime_shift"] = 1.0
        save_res = self.db.save_data(
            ts, mode="promiscuous", storage_mode="gridfs", exclude_keys=["extra2"]
        )
        fixes_cnt = self.db.clean(ts["_id"], verbose=True)
        res = self.db["wf_TimeSeries"].find_one({"_id": ts["_id"]})
        assert res
        assert "npts" not in res
        # can not be fixed
        assert len(fixes_cnt) == 0
        out, err = capfd.readouterr()
        assert (
            out
            == "collection wf_TimeSeries document _id: {}, attribute npts conversion from xyz to <class 'int'> cannot be done.\n".format(
                ts["_id"]
            )
        )

        # test removing aliases
        test_source_id = ObjectId()
        self.db["source"].insert_one(
            {
                "_id": test_source_id,
                "EVLA": 1.2,
                "lon": 1.2,
                "time": datetime.utcnow().timestamp(),
                "depth": 3.1,
                "MAG": 1.0,
            }
        )
        fixes_cnt = self.db.clean(test_source_id, collection="source", verbose=True)
        res = self.db["source"].find_one({"_id": test_source_id})
        assert res
        assert "EVLA" not in res
        assert "MAG" not in res
        assert "lat" in res
        assert "magnitude" in res
        assert len(fixes_cnt) == 0
        self.db["source"].delete_one({"_id": test_source_id})
        out, err = capfd.readouterr()
        assert not out

        # test undefined key-value pair and delete_undefined
        ts = copy.deepcopy(self.test_ts)
        logging_helper.info(ts, "1", "deepcopy")
        ts["starttime_shift"] = 1.0
        save_res = self.db.save_data(
            ts, mode="promiscuous", storage_mode="gridfs", exclude_keys=["extra2"]
        )
        assert save_res.live
        res = self.db["wf_TimeSeries"].find_one({"_id": ts["_id"]})
        assert res
        assert "extra1" in res
        fixes_cnt = self.db.clean(ts["_id"], verbose=True, delete_undefined=True)
        res = self.db["wf_TimeSeries"].find_one({"_id": ts["_id"]})
        assert res
        assert "extra1" not in res
        assert len(fixes_cnt) == 0
        out, err = capfd.readouterr()
        assert not out

        # test rename attributes
        ts = copy.deepcopy(self.test_ts)
        logging_helper.info(ts, "1", "deepcopy")
        ts["starttime_shift"] = 1.0
        save_res = self.db.save_data(
            ts, mode="promiscuous", storage_mode="gridfs", exclude_keys=["extra2"]
        )
        assert save_res.live
        res = self.db["wf_TimeSeries"].find_one({"_id": ts["_id"]})
        assert res
        assert "extra1" in res
        val = res["extra1"]
        fixes_cnt = self.db.clean(
            ts["_id"], verbose=True, rename_undefined={"extra1": "rename_extra"}
        )
        res = self.db["wf_TimeSeries"].find_one({"_id": ts["_id"]})
        assert res
        assert "extra1" not in res
        assert "rename_extra" in res
        assert res["rename_extra"] == val
        assert len(fixes_cnt) == 0
        out, err = capfd.readouterr()
        assert not out

        # test not verbose
        fixes_cnt = self.db.clean(
            ts["_id"], rename_undefined={"rename_extra": "rename_extra_2"}
        )
        res = self.db["wf_TimeSeries"].find_one({"_id": ts["_id"]})
        assert res
        assert "rename_extra" not in res
        assert "rename_extra_2" in res
        assert res["rename_extra_2"] == val
        assert len(fixes_cnt) == 0

    def test_verify(self):
        # clear all documents
        self.db["wf_TimeSeries"].delete_many({})
        self.db.database_schema.set_default("wf_TimeSeries", "wf")
        ts = copy.deepcopy(self.test_ts)
        logging_helper.info(ts, "1", "deepcopy")
        ts["starttime_shift"] = 1.0
        # xref_key doc not found
        ts["site_id"] = 123
        # undefined required key
        ts.erase("npts")
        # mismatch type
        ts["delta"] = "123"
        save_res = self.db.save_data(
            ts, mode="promiscuous", storage_mode="gridfs", exclude_keys=["extra2"]
        )
        assert save_res.live
        res = self.db["wf_TimeSeries"].find_one({"_id": ts["_id"]})
        assert not "npts" in res
        assert res["delta"] == "123"

        # test doc that does not exist
        non_exist_id = ObjectId()
        with pytest.raises(
            MsPASSError,
            match="Database.verify:  objectid="
            + str(non_exist_id)
            + " has no matching document in wf_TimeSeries",
        ):
            problematic_keys = self.db.verify(
                non_exist_id, "wf_TimeSeries", tests=["xref", "type", "undefined"]
            )

        # test xref, undefined and type
        problematic_keys = self.db.verify(
            ts["_id"], "wf_TimeSeries", tests=["xref", "type", "undefined"]
        )
        assert len(problematic_keys) == 3
        assert (
            "site_id" in problematic_keys
            and len(problematic_keys["site_id"]) == 2
            and "xref" in problematic_keys["site_id"]
            and "type" in problematic_keys["site_id"]
        )
        assert "npts" in problematic_keys and problematic_keys["npts"] == ["undefined"]
        assert "delta" in problematic_keys and problematic_keys["delta"] == ["type"]

    def test_check_xref_key(self):
        bad_xref_key_ts = copy.deepcopy(self.test_ts)
        logging_helper.info(bad_xref_key_ts, "1", "deepcopy")
        bad_xref_key_ts["site_id"] = ObjectId()
        bad_wf_ts = copy.deepcopy(self.test_ts)
        logging_helper.info(bad_wf_ts, "1", "deepcopy")

        save_res = self.db.save_data(
            bad_xref_key_ts,
            mode="promiscuous",
            storage_mode="gridfs",
            exclude_keys=["extra2"],
        )
        assert save_res.live
        save_res = self.db.save_data(
            bad_wf_ts,
            mode="promiscuous",
            storage_mode="gridfs",
            exclude_keys=["extra2", "site_id"],
        )
        assert save_res.live

        bad_xref_key_doc = self.db["wf_TimeSeries"].find_one(
            {"_id": bad_xref_key_ts["_id"]}
        )
        bad_wf_doc = self.db["wf_TimeSeries"].find_one({"_id": bad_wf_ts["_id"]})

        # if xref_key is not defind -> not checking
        is_bad_xref_key, is_bad_wf = self.db._check_xref_key(
            bad_xref_key_doc, "wf_TimeSeries", "xxx_id"
        )
        assert not is_bad_xref_key
        assert not is_bad_wf

        # if xref_key is not a xref_key -> not checking
        is_bad_xref_key, is_bad_wf = self.db._check_xref_key(
            bad_xref_key_doc, "wf_TimeSeries", "npts"
        )
        assert not is_bad_xref_key
        assert not is_bad_wf
        # aliases
        is_bad_xref_key, is_bad_wf = self.db._check_xref_key(
            bad_xref_key_doc, "wf_TimeSeries", "dt"
        )
        assert not is_bad_xref_key
        assert not is_bad_wf

        # can't find normalized document
        is_bad_xref_key, is_bad_wf = self.db._check_xref_key(
            bad_xref_key_doc, "wf_TimeSeries", "site_id"
        )
        assert is_bad_xref_key
        assert not is_bad_wf

        is_bad_xref_key, is_bad_wf = self.db._check_xref_key(
            bad_wf_doc, "wf_TimeSeries", "site_id"
        )
        assert not is_bad_xref_key
        assert is_bad_wf

    def test_check_undefined_keys(self):
        ts = copy.deepcopy(self.test_ts)
        logging_helper.info(ts, "1", "deepcopy")
        ts.erase("npts")

        save_res = self.db.save_data(
            ts,
            mode="promiscuous",
            storage_mode="gridfs",
            exclude_keys=["extra2", "starttime"],
        )
        assert save_res.live
        self.db["wf_TimeSeries"].update_one({"_id": ts["_id"]}, {"$set": {"t0": 1.0}})
        res = self.db["wf_TimeSeries"].find_one({"_id": ts["_id"]})
        assert "starttime" not in res
        assert "npts" not in res
        assert "t0" in res

        undefined_keys = self.db._check_undefined_keys(res, "wf_TimeSeries")
        assert len(undefined_keys) == 2
        assert "npts" in undefined_keys
        assert "starttime_shift" in undefined_keys

    def test_check_mismatch_key(self):
        ts = copy.deepcopy(self.test_ts)
        logging_helper.info(ts, "1", "deepcopy")
        ts["npts"] = "xyz"

        save_res = self.db.save_data(
            ts,
            mode="promiscuous",
            storage_mode="gridfs",
            exclude_keys=["extra2", "starttime"],
        )
        assert save_res.live
        res = self.db["wf_TimeSeries"].find_one({"_id": ts["_id"]})

        assert self.db._check_mismatch_key(res, "wf_TimeSeries", "npts")
        assert self.db._check_mismatch_key(res, "wf_TimeSeries", "nsamp")
        assert not self.db._check_mismatch_key(res, "wf_TimeSeries", "xxx")
        assert not self.db._check_mismatch_key(res, "wf_TimeSeries", "delta")

    def test_delete_attributes(self):
        # clear all documents
        self.db["wf_TimeSeries"].delete_many({})
        ts = copy.deepcopy(self.test_ts)
        logging_helper.info(ts, "1", "deepcopy")
        ts["starttime_shift"] = 1.0
        save_res = self.db.save_data(
            ts, mode="promiscuous", storage_mode="gridfs", exclude_keys=["extra2"]
        )
        assert save_res.live
        res = self.db["wf_TimeSeries"].find_one({"_id": ts["_id"]})
        assert "delta" in res and "sampling_rate" in res and "starttime" in res
        counts = self.db._delete_attributes(
            "wf_TimeSeries", ["delta", "sampling_rate", "starttime"]
        )
        assert len(counts) == 3 and counts == {
            "delta": 1,
            "sampling_rate": 1,
            "starttime": 1,
        }
        res = self.db["wf_TimeSeries"].find_one({"_id": ts["_id"]})
        assert (
            not "delta" in res and not "sampling_rate" in res and not "starttime" in res
        )

    def test_rename_attributes(self):
        # clear all documents
        self.db["wf_TimeSeries"].delete_many({})
        ts = copy.deepcopy(self.test_ts)
        logging_helper.info(ts, "1", "deepcopy")
        ts["starttime_shift"] = 1.0
        save_res = self.db.save_data(
            ts, mode="promiscuous", storage_mode="gridfs", exclude_keys=["extra2"]
        )
        assert save_res.live
        res = self.db["wf_TimeSeries"].find_one({"_id": ts["_id"]})
        assert "delta" in res and "sampling_rate" in res and "starttime" in res
        delta_val = res["delta"]
        sampling_rate_val = res["sampling_rate"]
        starttime_val = res["starttime"]
        counts = self.db._rename_attributes(
            "wf_TimeSeries", {"delta": "dt", "sampling_rate": "sr", "starttime": "st"}
        )
        assert len(counts) == 3 and counts == {
            "delta": 1,
            "sampling_rate": 1,
            "starttime": 1,
        }
        res = self.db["wf_TimeSeries"].find_one({"_id": ts["_id"]})
        assert (
            not "delta" in res and not "sampling_rate" in res and not "starttime" in res
        )
        assert "dt" in res and "sr" in res and "st" in res
        assert (
            res["dt"] == delta_val
            and res["sr"] == sampling_rate_val
            and res["st"] == starttime_val
        )

    def test_fix_attribute_types(self):
        # clear all documents
        self.db["wf_TimeSeries"].delete_many({})
        ts = copy.deepcopy(self.test_ts)
        logging_helper.info(ts, "1", "deepcopy")
        ts["npts"] = "xyz"
        ts["delta"] = "123"
        ts["sampling_rate"] = "123"
        save_res = self.db.save_data(
            ts, mode="promiscuous", storage_mode="gridfs", exclude_keys=["extra2"]
        )
        assert save_res.live
        res = self.db["wf_TimeSeries"].find_one({"_id": ts["_id"]})
        assert (
            res["npts"] == "xyz"
            and res["delta"] == "123"
            and res["sampling_rate"] == "123"
        )
        counts = self.db._fix_attribute_types("wf_TimeSeries")
        assert len(counts) == 2 and counts == {"delta": 1, "sampling_rate": 1}
        res = self.db["wf_TimeSeries"].find_one({"_id": ts["_id"]})
        assert (
            res["npts"] == "xyz"
            and res["delta"] == 123.0
            and res["sampling_rate"] == 123.0
        )

    def test_check_links(self):
        # clear all documents
        self.db["wf_TimeSeries"].delete_many({})
        missing_site_id_ts = copy.deepcopy(self.test_ts)
        logging_helper.info(missing_site_id_ts, "1", "deepcopy")
        missing_site_id_ts.erase("site_id")

        bad_site_id_ts = copy.deepcopy(self.test_ts)
        logging_helper.info(bad_site_id_ts, "1", "deepcopy")
        bad_site_id_ts["site_id"] = ObjectId()

        bad_source_id_ts = copy.deepcopy(self.test_ts)
        logging_helper.info(bad_source_id_ts, "1", "deepcopy")
        bad_source_id_ts["source_id"] = ObjectId()

        bad_channel_id_ts = copy.deepcopy(self.test_ts)
        logging_helper.info(bad_channel_id_ts, "1", "deepcopy")
        bad_channel_id_ts["channel_id"] = ObjectId()

        save_res = self.db.save_data(
            missing_site_id_ts,
            mode="promiscuous",
            storage_mode="gridfs",
            exclude_keys=["extra2"],
        )
        assert save_res.live
        save_res = self.db.save_data(
            bad_site_id_ts,
            mode="promiscuous",
            storage_mode="gridfs",
            exclude_keys=["extra2"],
        )
        assert save_res.live
        save_res = self.db.save_data(
            bad_source_id_ts,
            mode="promiscuous",
            storage_mode="gridfs",
            exclude_keys=["extra2"],
        )
        assert save_res.live
        save_res = self.db.save_data(
            bad_channel_id_ts,
            mode="promiscuous",
            storage_mode="gridfs",
            exclude_keys=["extra2"],
        )
        assert save_res.live

        # undefined collection name
        with pytest.raises(
            MsPASSError,
            match="check_links:  collection xxx is not defined in database schema",
        ):
            self.db._check_links(collection="xxx")

        # undefined xref keys
        with pytest.raises(
            MsPASSError, match="check_links:  illegal value for normalize arg=npts"
        ):
            self.db._check_links(xref_key="npts", collection="wf")

        # no documents found
        wfquery = {"_id": ObjectId()}
        with pytest.raises(
            MsPASSError,
            match=re.escape(
                "checklinks:  wf_TimeSeries collection has no data matching query={}".format(
                    str(wfquery)
                )
            ),
        ):
            self.db._check_links(collection="wf", wfquery=wfquery)

        # check with default, all xref keys
        (bad_id_list, missing_id_list) = self.db._check_links(collection="wf")
        assert len(bad_id_list) == 3
        assert set(bad_id_list) == set(
            [bad_site_id_ts["_id"], bad_source_id_ts["_id"], bad_channel_id_ts["_id"]]
        )
        assert len(missing_id_list) == 1
        assert missing_id_list == [missing_site_id_ts["_id"]]

        # check with a single xref key
        (bad_id_list, missing_id_list) = self.db._check_links(
            xref_key="site_id", collection="wf"
        )
        assert len(bad_id_list) == 1
        assert bad_id_list == [bad_site_id_ts["_id"]]
        assert len(missing_id_list) == 1
        assert missing_id_list == [missing_site_id_ts["_id"]]

        # check with a user specified xref keys
        (bad_id_list, missing_id_list) = self.db._check_links(
            xref_key=["site_id", "source_id"], collection="wf"
        )
        assert len(bad_id_list) == 2
        assert set(bad_id_list) == set([bad_site_id_ts["_id"], bad_source_id_ts["_id"]])
        assert len(missing_id_list) == 1
        assert missing_id_list == [missing_site_id_ts["_id"]]

    def test_check_attribute_types(self):
        # clear all documents
        self.db["wf_TimeSeries"].delete_many({})
        bad_type_docs_ts = copy.deepcopy(self.test_ts)
        undefined_key_docs_ts = copy.deepcopy(self.test_ts)
        logging_helper.info(bad_type_docs_ts, "1", "deepcopy")
        logging_helper.info(undefined_key_docs_ts, "1", "deepcopy")
        bad_type_docs_ts["npts"] = "xyz"

        save_res = self.db.save_data(
            bad_type_docs_ts,
            mode="promiscuous",
            storage_mode="gridfs",
            exclude_keys=["extra2"],
        )
        assert save_res.live
        save_res = self.db.save_data(
            undefined_key_docs_ts,
            mode="promiscuous",
            storage_mode="gridfs",
            exclude_keys=["extra2"],
        )
        assert save_res.live

        # test empty matched documents
        query_dict = {"_id": ObjectId()}
        with pytest.raises(
            MsPASSError,
            match=re.escape(
                "check_attribute_types:  query={} yields zero matching documents".format(
                    str(query_dict)
                )
            ),
        ):
            (bad_type_docs, undefined_key_docs) = self.db._check_attribute_types(
                collection="wf_TimeSeries", query=query_dict
            )

        # test bad_type_docs and undefined_key_docs
        (bad_type_docs, undefined_key_docs) = self.db._check_attribute_types(
            collection="wf_TimeSeries"
        )
        assert len(bad_type_docs) == 1
        assert bad_type_docs == {bad_type_docs_ts["_id"]: {"npts": "xyz"}}
        assert len(undefined_key_docs) == 2
        assert undefined_key_docs == {
            bad_type_docs_ts["_id"]: {"extra1": "extra1"},
            undefined_key_docs_ts["_id"]: {"extra1": "extra1"},
        }

    def test_check_required(self):
        # clear all documents
        self.db["wf_TimeSeries"].delete_many({})
        wrong_types_ts = copy.deepcopy(self.test_ts)
        undef_ts = copy.deepcopy(self.test_ts)
        logging_helper.info(wrong_types_ts, "1", "deepcopy")
        logging_helper.info(undef_ts, "1", "deepcopy")
        wrong_types_ts["npts"] = "xyz"

        save_res = self.db.save_data(
            wrong_types_ts,
            mode="promiscuous",
            storage_mode="gridfs",
            exclude_keys=["extra2"],
        )
        assert save_res.live
        save_res = self.db.save_data(
            undef_ts, mode="promiscuous", storage_mode="gridfs", exclude_keys=["extra2"]
        )
        assert save_res.live

        # test empty matched documents
        query_dict = {"_id": ObjectId()}
        with pytest.raises(
            MsPASSError,
            match=re.escape(
                "check_required:  query={} yields zero matching documents".format(
                    str(query_dict)
                )
            ),
        ):
            (wrong_types, undef) = self.db._check_required(
                collection="wf_TimeSeries",
                keys=["npts", "delta", "starttime"],
                query=query_dict,
            )

        # test undefined keys
        with pytest.raises(
            MsPASSError,
            match="check_required:  schema has no definition for key=undefined_key",
        ):
            (wrong_types, undef) = self.db._check_required(
                collection="wf_TimeSeries", keys=["undefined_key"]
            )

        # test bad_type_docs and undefined_key_docs
        (wrong_types, undef) = self.db._check_required(
            collection="wf_TimeSeries", keys=["npts", "delta", "starttime_shift"]
        )
        assert len(wrong_types) == 1
        assert wrong_types == {wrong_types_ts["_id"]: {"npts": "xyz"}}
        assert len(undef) == 2
        assert undef == {
            wrong_types_ts["_id"]: ["starttime_shift"],
            undef_ts["_id"]: ["starttime_shift"],
        }

    def test_update_ensemble_metadata(self):
        ts1 = copy.deepcopy(self.test_ts)
        ts2 = copy.deepcopy(self.test_ts)
        ts3 = copy.deepcopy(self.test_ts)
        logging_helper.info(ts1, "1", "deepcopy")
        logging_helper.info(ts2, "1", "deepcopy")
        logging_helper.info(ts3, "1", "deepcopy")
        self.db.save_data(ts1, storage_mode="gridfs")
        self.db.save_data(ts2, storage_mode="gridfs")
        self.db.save_data(ts3, storage_mode="gridfs")

        time = datetime.utcnow().timestamp()
        ts1.t0 = time
        ts1["tst"] = time
        ts2.t0 = time
        ts3.t0 = time
        ts_ensemble = TimeSeriesEnsemble()
        ts_ensemble.member.append(ts1)
        ts_ensemble.member.append(ts2)
        ts_ensemble.member.append(ts3)

        logging_helper.info(ts_ensemble.member[0], "2", "update_data")
        logging_helper.info(ts_ensemble.member[1], "2", "update_data")
        logging_helper.info(ts_ensemble.member[2], "2", "update_data")
        # Test this section is a temporary to see if save_ensemble_data
        # resolves the _id problem:
        self.db.save_ensemble_data(ts_ensemble)
        # This test needs to be moved and/or changed.   It is failing with
        # and error that says it needs the _id to do an update.
        # I'm commenting ou the next 3 asserts because they will fail until
        # that is resolved
        # self.db.update_ensemble_metadata(ts_ensemble, mode='promiscuous', exclude_objects=[2])
        # res = self.db['wf_TimeSeries'].find_one({'_id': ts1['_id']})
        # assert res['starttime'] == time
        # res = self.db['wf_TimeSeries'].find_one({'_id': ts2['_id']})
        # assert res['starttime'] == time
        # res = self.db['wf_TimeSeries'].find_one({'_id': ts3['_id']})
        # assert res['starttime'] != time

        time_new = datetime.utcnow().timestamp()
        ts_ensemble.member[0]["tst"] = time + 1
        ts_ensemble.member[0].t0 = time_new

        # this section also fails because of the disconnect with _id so
        # I'm also temporarily disabling it
        logging_helper.info(ts_ensemble.member[0], "2", "update_data")
        logging_helper.info(ts_ensemble.member[1], "2", "update_data")
        logging_helper.info(ts_ensemble.member[2], "2", "update_data")
        # self.db.update_ensemble_metadata(ts_ensemble, mode='promiscuous', exclude_keys=['tst'])
        # res = self.db['wf_TimeSeries'].find_one({'_id': ts1['_id']})
        # assert res['tst'] == time
        # assert res['starttime'] == time_new

        # make sure the elog entry do not have duplicates from the two updates
        res1 = self.db["wf_TimeSeries"].find_one({"_id": ts1["_id"]})
        res2 = self.db["wf_TimeSeries"].find_one({"_id": ts2["_id"]})
        res3 = self.db["wf_TimeSeries"].find_one({"_id": ts3["_id"]})
        # disabling for now - the above finds are failing as in this test
        # script in spyder the database is empty - some disconnect I dont understand
        # assert len(self.db['elog'].find_one({'_id': res1['elog_id']})['logdata']) == 2
        # assert len(self.db['elog'].find_one({'_id': res2['elog_id']})['logdata']) == 2
        # assert len(self.db['elog'].find_one({'_id': res3['elog_id']})['logdata']) == 2

        # using seismogram
        seis1 = copy.deepcopy(self.test_seis)
        seis2 = copy.deepcopy(self.test_seis)
        seis3 = copy.deepcopy(self.test_seis)
        logging_helper.info(seis1, "1", "deepcopy")
        logging_helper.info(seis2, "1", "deepcopy")
        logging_helper.info(seis3, "1", "deepcopy")
        self.db.save_data(seis1, storage_mode="gridfs")
        self.db.save_data(seis2, storage_mode="gridfs")
        self.db.save_data(seis3, storage_mode="gridfs")
        time = datetime.utcnow().timestamp()
        seis1.t0 = time
        seis1["tst"] = time
        seis2.t0 = time
        seis3.t0 = time
        seis_ensemble = SeismogramEnsemble()
        seis_ensemble.member.append(seis1)
        seis_ensemble.member.append(seis2)
        seis_ensemble.member.append(seis3)

        logging_helper.info(seis_ensemble.member[0], "2", "update_data")
        logging_helper.info(seis_ensemble.member[1], "2", "update_data")
        logging_helper.info(seis_ensemble.member[2], "2", "update_data")
        # Disabling this parallel problem with TimeSeries version of the same test
        # self.db.update_ensemble_metadata(seis_ensemble, mode='promiscuous', exclude_objects=[2])
        res = self.db["wf_Seismogram"].find_one({"_id": seis1["_id"]})
        # assert res['starttime'] == time
        res = self.db["wf_Seismogram"].find_one({"_id": seis2["_id"]})
        # assert res['starttime'] == time
        res = self.db["wf_Seismogram"].find_one({"_id": seis3["_id"]})
        # assert res['starttime'] != time

        time_new = datetime.utcnow().timestamp()
        seis_ensemble.member[0]["tst"] = time + 1
        seis_ensemble.member[0].t0 = time_new
        logging_helper.info(seis_ensemble.member[0], "2", "update_data")
        logging_helper.info(seis_ensemble.member[1], "2", "update_data")
        logging_helper.info(seis_ensemble.member[2], "2", "update_data")
        # Disabling this one again for the same reason as TimeSeries version
        # self.db.update_ensemble_metadata(seis_ensemble, mode='promiscuous', exclude_keys=['tst'])
        res = self.db["wf_Seismogram"].find_one({"_id": seis1["_id"]})
        # assert res['tst'] == time
        # assert res['starttime'] == time_new

    def test_save_ensemble_data(self):
        ts1 = copy.deepcopy(self.test_ts)
        ts2 = copy.deepcopy(self.test_ts)
        ts3 = copy.deepcopy(self.test_ts)
        logging_helper.info(ts1, "1", "deepcopy")
        logging_helper.info(ts2, "1", "deepcopy")
        logging_helper.info(ts3, "1", "deepcopy")
        ts_ensemble = TimeSeriesEnsemble()
        ts_ensemble.member.append(ts1)
        ts_ensemble.member.append(ts2)
        ts_ensemble.member.append(ts3)
        ts_ensemble.set_live()
        dfile_list = ["test_db_output", "test_db_output"]
        dir_list = ["python/tests/data/", "python/tests/data/"]
        self.db.save_ensemble_data(
            ts_ensemble,
            mode="promiscuous",
            storage_mode="file",
            dfile_list=dfile_list,
            dir_list=dir_list,
            exclude_objects=[1],
        )
        self.db.database_schema.set_default("wf_TimeSeries", "wf")
        res = self.db.read_data(
            ts_ensemble.member[0]["_id"],
            mode="promiscuous",
            normalize=["site", "source", "channel"],
        )
        assert np.isclose(ts_ensemble.member[0].data, res.data).all()
        res = self.db.read_data(
            ts_ensemble.member[2]["_id"],
            mode="promiscuous",
            normalize=["site", "source", "channel"],
        )
        assert np.isclose(ts_ensemble.member[2].data, res.data).all()
        assert "_id" not in ts_ensemble.member[1]

        logging_helper.info(ts_ensemble.member[0], "2", "save_data")
        logging_helper.info(ts_ensemble.member[1], "2", "save_data")
        logging_helper.info(ts_ensemble.member[2], "2", "save_data")
        self.db.save_ensemble_data(
            ts_ensemble, mode="promiscuous", storage_mode="gridfs", exclude_objects=[1]
        )
        res = self.db.read_data(
            ts_ensemble.member[0]["_id"],
            mode="promiscuous",
            normalize=["site", "source", "channel"],
        )
        assert np.isclose(ts_ensemble.member[0].data, res.data).all()
        assert "_id" not in ts_ensemble.member[1]
        res = self.db.read_data(
            ts_ensemble.member[2]["_id"],
            mode="promiscuous",
            normalize=["site", "source", "channel"],
        )
        assert np.isclose(ts_ensemble.member[2].data, res.data).all()

        # using seismogram
        seis1 = copy.deepcopy(self.test_seis)
        seis2 = copy.deepcopy(self.test_seis)
        seis3 = copy.deepcopy(self.test_seis)
        logging_helper.info(seis1, "1", "deepcopy")
        logging_helper.info(seis2, "1", "deepcopy")
        logging_helper.info(seis3, "1", "deepcopy")
        seis_ensemble = SeismogramEnsemble()
        seis_ensemble.member.append(seis1)
        seis_ensemble.member.append(seis2)
        seis_ensemble.member.append(seis3)
        seis_ensemble.set_live()
        self.db.save_ensemble_data(
            seis_ensemble,
            mode="promiscuous",
            storage_mode="file",
            dfile_list=dfile_list,
            dir_list=dir_list,
            exclude_objects=[1],
        )
        self.db.database_schema.set_default("wf_Seismogram", "wf")
        res = self.db.read_data(
            seis_ensemble.member[0]["_id"],
            mode="promiscuous",
            normalize=["site", "source"],
        )
        assert np.isclose(seis_ensemble.member[0].data, res.data).all()
        res = self.db.read_data(
            seis_ensemble.member[2]["_id"],
            mode="promiscuous",
            normalize=["site", "source"],
        )
        assert np.isclose(seis_ensemble.member[2].data, res.data).all()
        assert "_id" not in seis_ensemble.member[1]
        logging_helper.info(seis_ensemble.member[0], "2", "save_data")
        logging_helper.info(seis_ensemble.member[1], "2", "save_data")
        logging_helper.info(seis_ensemble.member[2], "2", "save_data")
        self.db.save_ensemble_data(
            seis_ensemble,
            mode="promiscuous",
            storage_mode="gridfs",
            exclude_objects=[1],
        )
        res = self.db.read_data(
            seis_ensemble.member[0]["_id"],
            mode="promiscuous",
            normalize=["site", "source"],
        )
        assert np.isclose(seis_ensemble.member[0].data, res.data).all()
        assert "_id" not in seis_ensemble.member[1]
        res = self.db.read_data(
            seis_ensemble.member[2]["_id"],
            mode="promiscuous",
            normalize=["site", "source"],
        )
        assert np.isclose(seis_ensemble.member[2].data, res.data).all()

    def test_read_ensemble_data(self):
        # clean wf collection
        self.db["wf_TimeSeries"].delete_many({})

        ts1 = copy.deepcopy(self.test_ts)
        ts2 = copy.deepcopy(self.test_ts)
        ts3 = copy.deepcopy(self.test_ts)
        logging_helper.info(ts1, "1", "deepcopy")
        logging_helper.info(ts2, "1", "deepcopy")
        logging_helper.info(ts3, "1", "deepcopy")
        ts_ensemble = TimeSeriesEnsemble()
        ts_ensemble.member.append(ts1)
        ts_ensemble.member.append(ts2)
        ts_ensemble.member.append(ts3)
        ts_ensemble.set_live()
        self.db.database_schema.set_default("wf_TimeSeries", "wf")
        self.db.save_ensemble_data(
            ts_ensemble, mode="promiscuous", storage_mode="gridfs"
        )
        # test with python list
        res = self.db.read_ensemble_data(
            [
                ts_ensemble.member[0]["_id"],
                ts_ensemble.member[1]["_id"],
                ts_ensemble.member[2]["_id"],
            ],
            ensemble_metadata={"key1": "value1", "key2": "value2"},
            mode="cautious",
            normalize=["source", "site", "channel"],
        )
        assert len(res.member) == 3
        for i in range(3):
            assert np.isclose(res.member[i].data, ts_ensemble.member[i].data).all()
        # test ensemble_metadata
        ts_ensemble_metadata = Metadata(res)
        assert (
            "key1" in ts_ensemble_metadata and ts_ensemble_metadata["key1"] == "value1"
        )
        assert (
            "key2" in ts_ensemble_metadata and ts_ensemble_metadata["key2"] == "value2"
        )

        # test with cursor
        cursor = self.db["wf_TimeSeries"].find({})
        res = self.db.read_ensemble_data(
            cursor,
            ensemble_metadata={"key1": "value1", "key2": "value2"},
            mode="cautious",
            normalize=["source", "site", "channel"],
        )

        assert len(res.member) == 3
        for i in range(3):
            assert np.isclose(res.member[i].data, ts_ensemble.member[i].data).all()
        # test ensemble_metadata
        ts_ensemble_metadata = Metadata(res)
        assert (
            "key1" in ts_ensemble_metadata and ts_ensemble_metadata["key1"] == "value1"
        )
        assert (
            "key2" in ts_ensemble_metadata and ts_ensemble_metadata["key2"] == "value2"
        )

        # using seismogram
        seis1 = copy.deepcopy(self.test_seis)
        seis2 = copy.deepcopy(self.test_seis)
        seis3 = copy.deepcopy(self.test_seis)
        logging_helper.info(seis1, "1", "deepcopy")
        logging_helper.info(seis2, "1", "deepcopy")
        logging_helper.info(seis3, "1", "deepcopy")
        seis_ensemble = SeismogramEnsemble()
        seis_ensemble.member.append(seis1)
        seis_ensemble.member.append(seis2)
        seis_ensemble.member.append(seis3)
        seis_ensemble.set_live()
        self.db.database_schema.set_default("wf_Seismogram", "wf")
        self.db.save_ensemble_data(
            seis_ensemble, mode="promiscuous", storage_mode="gridfs"
        )
        res = self.db.read_ensemble_data(
            [
                seis_ensemble.member[0]["_id"],
                seis_ensemble.member[1]["_id"],
                seis_ensemble.member[2]["_id"],
            ],
            ensemble_metadata={"key1": "value1", "key2": "value2"},
        )
        assert len(res.member) == 3
        for i in range(3):
            assert np.isclose(res.member[i].data, seis_ensemble.member[i].data).all()
        # test ensemble_metadata
        seis_ensemble_metadata = Metadata(res)
        assert (
            "key1" in seis_ensemble_metadata
            and seis_ensemble_metadata["key1"] == "value1"
        )
        assert (
            "key2" in seis_ensemble_metadata
            and seis_ensemble_metadata["key2"] == "value2"
        )

    def test_get_response(self):
        inv = obspy.read_inventory("python/tests/data/TA.035A.xml")
        net = "TA"
        sta = "035A"
        loc = ""
        time = 1263254400.0 + 100.0
        for chan in ["BHE", "BHN", "BHZ"]:
            r = self.db.get_response(net, sta, chan, loc, time)
            r0 = inv.get_response("TA.035A..BHE", time)
            assert r == r0
        with pytest.raises(MsPASSError, match="missing one of required arguments"):
            self.db.get_response()
        assert self.db.get_response(net="TA", sta="036A", chan="BHE", time=time) is None

    def teardown_class(self):
        try:
            os.remove("python/tests/data/test_db_output")
            os.remove("python/tests/data/test_mseed_output")
        except OSError:
            pass
        client = DBClient("localhost")
        client.drop_database("dbtest")

    def test_load_source_site_channel_metadata(self):
        ts = copy.deepcopy(self.test_ts)

        # insert arbitrary site/channel/source data in db
        site_id = ObjectId()
        channel_id = ObjectId()
        source_id = ObjectId()
        ts["site_id"] = site_id
        ts["channel_id"] = channel_id
        ts["source_id"] = source_id
        self.db["site"].insert_one(
            {
                "_id": site_id,
                "net": "net10",
                "sta": "sta10",
                "loc": "loc10",
                "lat": 5.0,
                "lon": 5.0,
                "elev": 5.0,
                "starttime": 1.0,
                "endtime": 1.0,
            }
        )
        self.db["channel"].insert_one(
            {
                "_id": channel_id,
                "net": "net10",
                "sta": "sta10",
                "loc": "loc10",
                "chan": "chan10",
                "lat": 5.0,
                "lon": 5.0,
                "elev": 5.0,
                "starttime": 1.0,
                "endtime": 1.0,
                "edepth": 5.0,
                "vang": 5.0,
                "hang": 5.0,
            }
        )
        self.db["source"].insert_one(
            {
                "_id": source_id,
                "lat": 5.0,
                "lon": 5.0,
                "time": 1.0,
                "depth": 5.0,
                "magnitude": 5.0,
            }
        )

        # load site/channel/source data into the mspass object
        self.db.load_site_metadata(
            ts, exclude_keys=["site_elev"], include_undefined=False
        )
        assert ts["net"] == "net10"
        assert ts["sta"] == "sta10"
        assert ts["site_lat"] == 5.0
        assert ts["site_lon"] == 5.0
        assert "site_elev" not in ts
        assert ts["site_starttime"] == 1.0
        assert ts["site_endtime"] == 1.0

        self.db.load_source_metadata(
            ts, exclude_keys=["source_magnitude"], include_undefined=False
        )
        assert ts["source_lat"] == 5.0
        assert ts["source_lon"] == 5.0
        assert ts["source_depth"] == 5.0
        assert ts["source_time"] == 1.0
        assert "source_magnitude" not in ts

        self.db.load_channel_metadata(
            ts, exclude_keys=["channel_edepth"], include_undefined=False
        )
        assert ts["chan"] == "chan10"
        assert ts["loc"] == "loc10"
        assert ts["channel_hang"] == 5.0
        assert ts["channel_vang"] == 5.0
        assert ts["channel_lat"] == 5.0
        assert ts["channel_lon"] == 5.0
        assert ts["channel_elev"] == 5.0
        assert "channel_edepth" not in ts
        assert ts["channel_starttime"] == 1.0
        assert ts["channel_endtime"] == 1.0

    def _setup_aws_mock(self):
        mock_inst_s3 = mock_s3()
        # mock_inst_lambda = mock_lambda()

    @mock_s3
    def test_index_and_read_s3_continuous(self):
        #   Test _read_data_from_s3_continuous
        #   First upload a miniseed object to the mock server.
        s3_client = boto3.client(
            "s3",
            region_name="us-east-1",
            aws_access_key_id="fake_access_key",
            aws_secret_access_key="fake_secret_key",
        )
        src_bucket = "scedc-pds"
        s3 = boto3.resource("s3", region_name="us-east-1")

        s3_client.create_bucket(Bucket=src_bucket)
        mseed_path = "python/tests/data/CICAC__HNZ___2017005.ms"
        mseed_name = "CICAC__HNZ___2017005.ms"
        mseed_st = obspy.read(mseed_path)
        mseed_st.merge()
        stats = mseed_st[0].stats
        src_mseed_doc = dict()
        src_mseed_doc["year"] = "2017"
        src_mseed_doc["day_of_year"] = "005"
        src_mseed_doc["sta"] = stats["station"]
        src_mseed_doc["net"] = stats["network"]
        src_mseed_doc["chan"] = stats["channel"]
        if "location" in stats and stats["location"]:
            src_mseed_doc["loc"] = stats["location"]
        src_mseed_doc["sampling_rate"] = stats["sampling_rate"]
        src_mseed_doc["delta"] = 1.0 / stats["sampling_rate"]
        src_mseed_doc["starttime"] = stats["starttime"].timestamp
        if "npts" in stats and stats["npts"]:
            src_mseed_doc["npts"] = stats["npts"]
        src_mseed_doc["storage_mode"] = "s3_continuous"
        src_mseed_doc["format"] = "mseed"

        mseed_upload_key = "continuous_waveforms/2017/2017_005/CICAC__HNZ___2017005.ms"
        s3_client.upload_file(
            Filename=mseed_path, Bucket=src_bucket, Key=mseed_upload_key
        )
        self.db.index_mseed_s3_continuous(
            s3_client,
            2017,
            5,
            network="CI",
            station="CAC",
            channel="HNZ",
            collection="test_s3_db",
        )
        assert self.db["test_s3_db"].count_documents({}) == 1
        ms_doc = self.db.test_s3_db.find_one()
        shared_items = {
            k: ms_doc[k]
            for k in src_mseed_doc
            if k in ms_doc and src_mseed_doc[k] == ms_doc[k]
        }
        assert len(shared_items) == 11

        del ms_doc["_id"]
        ts = TimeSeries(ms_doc, np.ndarray([0], dtype=np.float64))
        ts.npts = ms_doc["npts"]
        self.db._read_data_from_s3_continuous(
            mspass_object=ts,
            aws_access_key_id="fake_access_key",
            aws_secret_access_key="fake_secret_key",
        )
        assert ts.data is not None
        assert ts.data == DoubleVector(mseed_st[0].data.astype("float64"))

    @mock_s3
    def test_index_and_read_s3_event(self):
        #   First upload a miniseed object to the mock server.
        s3_client = boto3.client(
            "s3",
            region_name="us-east-1",
            aws_access_key_id="fake_access_key",
            aws_secret_access_key="fake_secret_key",
        )
        src_bucket = "scedc-pds"
        s3 = boto3.resource("s3", region_name="us-east-1")

        #   Index the miniseed file
        s3_client.create_bucket(Bucket=src_bucket)
        mseed_path = "python/tests/data/37780584.ms"
        mseed_name = "37780584.ms"
        mseed_st = obspy.read(mseed_path)
        mseed_st.merge()
        stats = mseed_st[0].stats
        src_mseed_doc = dict()
        src_mseed_doc["year"] = "2017"
        src_mseed_doc["day_of_year"] = "005"
        src_mseed_doc["storage_mode"] = "s3_event"
        src_mseed_doc["format"] = "mseed"

        #   Read the data
        mseed_upload_key = "event_waveforms/2017/2017_005/37780584.ms"
        s3_client.upload_file(
            Filename=mseed_path, Bucket=src_bucket, Key=mseed_upload_key
        )
        self.db.index_mseed_s3_event(
            s3_client,
            2017,
            5,
            37780584,
            "37780584.ms",
            dir=None,
            collection="test_s3_db",
        )
        query = {"dfile": "37780584.ms"}
        assert self.db["test_s3_db"].count_documents(query) == 344
        ms_doc = self.db.test_s3_db.find_one(query)

        ts = TimeSeries(ms_doc, np.ndarray([0], dtype=np.float64))
        self.db._read_data_from_s3_event(
            mspass_object=ts,
            dir=ms_doc["dir"],
            dfile=ms_doc["dfile"],
            foff=ms_doc["foff"],
            nbytes=ms_doc["nbytes"],
            format="mseed",
            aws_access_key_id="fake_access_key",
            aws_secret_access_key="fake_secret_key",
        )
        assert ts.data is not None
        assert ts.data == DoubleVector(mseed_st[0].data.astype("float64"))

    def test_save_and_read_lambda(self):
        mseed_path = "python/tests/data/CICAC__HNZ___2017005.ms"
        mseed_name = "CICAC__HNZ___2017005.ms"

        #   Mock the lambda invoking process
        #   There is no proper tools to do it, so here we implement it in an awkward way
        def mock_make_api_call(self, operation_name, kwarg):
            if operation_name == "Invoke":
                # mseed_st = obspy.read(mseed_path)
                mseed_rawbytes = open(mseed_path, "rb").read()
                mseed_strbytes = base64.b64encode(mseed_rawbytes).decode("utf-8")
                payload = json.dumps(
                    {"ret_type": "content", "ret_value": mseed_strbytes}
                )
                mock_response = {
                    "Code": "200",
                    "Payload": (io.StringIO)(payload),
                }  # for convenience, here we don't window the data.
                return mock_response
            return botocore.client.BaseClient._make_api_call(
                self, operation_name, kwarg
            )

        with patch("botocore.client.BaseClient._make_api_call", new=mock_make_api_call):
            ts = self.db._download_windowed_mseed_file(
                "fake_access_key",
                "fake_secret_key",
                2017,
                5,
                network="CI",
                station="CAC",
                channel="HNZ",
            )
            assert ts == obspy.read(mseed_path)

        mseed_st = obspy.read(mseed_path)
        mseed_st.merge()
        stats = mseed_st[0].stats
        src_mseed_doc = dict()
        src_mseed_doc["year"] = "2017"
        src_mseed_doc["day_of_year"] = "005"
        src_mseed_doc["sta"] = stats["station"]
        src_mseed_doc["net"] = stats["network"]
        src_mseed_doc["chan"] = stats["channel"]
        if "location" in stats and stats["location"]:
            src_mseed_doc["loc"] = stats["location"]
        src_mseed_doc["sampling_rate"] = stats["sampling_rate"]
        src_mseed_doc["delta"] = 1.0 / stats["sampling_rate"]
        src_mseed_doc["starttime"] = stats["starttime"].timestamp
        if "npts" in stats and stats["npts"]:
            src_mseed_doc["npts"] = stats["npts"]
        src_mseed_doc["storage_mode"] = "s3_continuous"
        src_mseed_doc["format"] = "mseed"

        ts = TimeSeries(src_mseed_doc, np.ndarray([0], dtype=np.float64))
        ts.npts = src_mseed_doc["npts"]
        with patch("botocore.client.BaseClient._make_api_call", new=mock_make_api_call):
            self.db._read_data_from_s3_lambda(
                mspass_object=ts,
                aws_access_key_id="fake_access_key",
                aws_secret_access_key="fake_secret_key",
            )
        assert ts.data is not None
        assert ts.data == DoubleVector(mseed_st[0].data.astype("float64"))

    def mock_fdsn_get_waveform(*args, **kwargs):
        with open("python/tests/data/index_and_read_fdsn.pickle", "rb") as handle:
            return pickle.load(handle)

    def test_index_and_read_fdsn(self):
        with patch(
            "obspy.clients.fdsn.client.Client.get_waveforms",
            new=self.mock_fdsn_get_waveform,
        ):
            self.db.index_mseed_FDSN(
                "IRIS", 2010, 58, "IU", "ANMO", "00", "BHZ", collection="test_s3_fdsn"
            )
            assert self.db["test_s3_fdsn"].count_documents({}) == 1
            fdsn_doc = self.db.test_s3_fdsn.find_one()
            assert fdsn_doc["provider"] == "IRIS"
            assert fdsn_doc["year"] == "2010"
            assert fdsn_doc["day_of_year"] == "058"

            del fdsn_doc["_id"]
            tmp_ts = TimeSeries(fdsn_doc, np.ndarray([0], dtype=np.float64))
            self.db._read_data_from_fdsn(tmp_ts)
            tmp_st = self.mock_fdsn_get_waveform()
            assert all(a == b for a, b in zip(tmp_ts.data, tmp_st[0].data))

    def test_save_dataframe(self):
        dir = "python/tests/data/"
        pffile = "test_import.pf"
        textfile = "testdb.wfdisc"
        #   To test null value and rename feature

        field_list = [
            "sta",
            "chan",
            "starttime",
            "endtime",
            "dir",
            "dfile",
            "foff",
            "datatype",
            "nsamp",
            "samprate",
            "calper",
            "chanid",
        ]
        rename_dict = {"datatype": "dtype", "starttime": "t0"}
        pf = AntelopePf(os.path.join(dir, pffile))
        attributes = Pf2AttributeNameTbl(pf, tag="wfdisc")
        df = Textfile2Dataframe(
            os.path.join(dir, textfile),
            attribute_names=attributes[0],
            attributes_to_use=field_list,
            rename_attributes=rename_dict,
            parallel=True,
            one_to_one=True,
        )

        save_num = self.db.save_dataframe(
            df,
            "testdataframe",
            parallel=True,
            one_to_one=True,
            null_values=attributes[2],
        )
        assert save_num == 1953
        assert self.db["testdataframe"].count_documents({}) == 1953

        query = {"sta": "112A"}
        cursor = self.db.testdataframe.find(query)
        assert self.db.testdataframe.count_documents(query) == 3
        for doc in cursor:
            assert "calper" not in doc
            assert "chanid" not in doc

    def test_save_textfile(self):
        dir = "python/tests/data/"
        pffile = "test_import.pf"
        textfile = "testdb.wfprocess"

        pf = AntelopePf(os.path.join(dir, pffile))
        attributes = Pf2AttributeNameTbl(pf, tag="wfprocess")
        save_num = self.db.save_textfile(
            os.path.join(dir, textfile),
            collection="testtextfile",
            attribute_names=attributes[0],
            parallel=False,
            one_to_one=False,
        )

        assert save_num == 651
        assert self.db["testtextfile"].count_documents({}) == 651

        query = {"pwfid": 3102}
        assert 1 == self.db.testtextfile.count_documents(query)

        query = {"pwfid": 3752}
        assert 1 == self.db.testtextfile.count_documents(query)


def test_read_distributed_data(spark_context):
    client = DBClient("localhost")
    client.drop_database("mspasspy_test_db")

    test_ts = get_live_timeseries()

    client = DBClient("localhost")
    db = Database(client, "mspasspy_test_db")

    site_id = ObjectId()
    channel_id = ObjectId()
    source_id = ObjectId()
    db["site"].insert_one(
        {
            "_id": site_id,
            "net": "net",
            "sta": "sta",
            "loc": "loc",
            "lat": 1.0,
            "lon": 1.0,
            "elev": 2.0,
            "starttime": datetime.utcnow().timestamp(),
            "endtime": datetime.utcnow().timestamp(),
        }
    )
    db["channel"].insert_one(
        {
            "_id": channel_id,
            "net": "net1",
            "sta": "sta1",
            "loc": "loc1",
            "chan": "chan",
            "lat": 1.1,
            "lon": 1.1,
            "elev": 2.1,
            "starttime": datetime.utcnow().timestamp(),
            "endtime": datetime.utcnow().timestamp(),
            "edepth": 3.0,
            "vang": 1.0,
            "hang": 1.0,
        }
    )
    db["source"].insert_one(
        {
            "_id": source_id,
            "lat": 1.2,
            "lon": 1.2,
            "time": datetime.utcnow().timestamp(),
            "depth": 3.1,
            "magnitude": 1.0,
        }
    )
    test_ts["site_id"] = site_id
    test_ts["source_id"] = source_id
    test_ts["channel_id"] = channel_id

    ts1 = copy.deepcopy(test_ts)
    ts2 = copy.deepcopy(test_ts)
    ts3 = copy.deepcopy(test_ts)
    logging_helper.info(ts1, "1", "deepcopy")
    logging_helper.info(ts2, "1", "deepcopy")
    logging_helper.info(ts3, "1", "deepcopy")

    ts_list = [ts1, ts2, ts3]
    ts_list_rdd = spark_context.parallelize(ts_list)
    ts_list_rdd.foreach(
        lambda d, database=db: database.save_data(d, storage_mode="gridfs")
    )
    cursors = db["wf_TimeSeries"].find({})

    spark_list = read_distributed_data(
        db,
        cursors,
        mode="cautious",
        normalize=["source", "site", "channel"],
        format="spark",
        spark_context=spark_context,
    )
    list = spark_list.collect()
    assert len(list) == 3
    for l in list:
        assert l
        assert np.isclose(l.data, test_ts.data).all()

    client = DBClient("localhost")
    client.drop_database("mspasspy_test_db")


def test_read_distributed_data_dask():
    client = DBClient("localhost")
    client.drop_database("mspasspy_test_db")

    test_ts = get_live_timeseries()

    client = DBClient("localhost")
    db = Database(client, "mspasspy_test_db")

    site_id = ObjectId()
    channel_id = ObjectId()
    source_id = ObjectId()
    db["site"].insert_one(
        {
            "_id": site_id,
            "net": "net",
            "sta": "sta",
            "loc": "loc",
            "lat": 1.0,
            "lon": 1.0,
            "elev": 2.0,
            "starttime": datetime.utcnow().timestamp(),
            "endtime": datetime.utcnow().timestamp(),
        }
    )
    db["channel"].insert_one(
        {
            "_id": channel_id,
            "net": "net1",
            "sta": "sta1",
            "loc": "loc1",
            "chan": "chan",
            "lat": 1.1,
            "lon": 1.1,
            "elev": 2.1,
            "starttime": datetime.utcnow().timestamp(),
            "endtime": datetime.utcnow().timestamp(),
            "edepth": 3.0,
            "vang": 1.0,
            "hang": 1.0,
        }
    )
    db["source"].insert_one(
        {
            "_id": source_id,
            "lat": 1.2,
            "lon": 1.2,
            "time": datetime.utcnow().timestamp(),
            "depth": 3.1,
            "magnitude": 1.0,
        }
    )
    test_ts["site_id"] = site_id
    test_ts["source_id"] = source_id
    test_ts["channel_id"] = channel_id

    ts1 = copy.deepcopy(test_ts)
    ts2 = copy.deepcopy(test_ts)
    ts3 = copy.deepcopy(test_ts)
    logging_helper.info(ts1, "1", "deepcopy")
    logging_helper.info(ts2, "1", "deepcopy")
    logging_helper.info(ts3, "1", "deepcopy")

    ts_list = [ts1, ts2, ts3]
    ts_list_dbg = dask.bag.from_sequence(ts_list)
    ts_list_dbg.map(db.save_data, storage_mode="gridfs").compute()
    cursors = db["wf_TimeSeries"].find({})

    dask_list = read_distributed_data(
        db,
        cursors,
        mode="cautious",
        normalize=["source", "site", "channel"],
        format="dask",
    )
    list = dask_list.compute()
    assert len(list) == 3
    for l in list:
        assert l
        assert np.isclose(l.data, test_ts.data).all()

    client = DBClient("localhost")
    client.drop_database("mspasspy_test_db")


if __name__ == "__main__":
    pass<|MERGE_RESOLUTION|>--- conflicted
+++ resolved
@@ -52,13 +52,10 @@
 from datetime import datetime
 
 sys.path.append("python/tests")
-<<<<<<< HEAD
 
 from mspasspy.db.database import Database
 from mspasspy.io.distributed import read_distributed_data
 from mspasspy.db.client import DBClient
-=======
->>>>>>> 6ca02aa3
 from helper import (
     get_live_seismogram,
     get_live_timeseries,
