--- conflicted
+++ resolved
@@ -15,13 +15,8 @@
 from datetime import datetime
 
 sys.path.append("python/tests")
-<<<<<<< HEAD
-sys.path.append("python/mspasspy/db/")
-from mspasspy.db.database import Database
-=======
 
 from mspasspy.db.database import Database, read_distributed_data
->>>>>>> ff22468f
 from mspasspy.db.client import Client
 from helper import (get_live_seismogram,
                     get_live_timeseries,
