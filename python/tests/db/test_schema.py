--- conflicted
+++ resolved
@@ -46,7 +46,7 @@
         self.dbschema.unset_default('test')
         with pytest.raises(MsPASSError, match = 'no default defined'):
             dummy = self.dbschema.default_name('test')
-        
+
     def test_add(self):
         self.dbschema.wf_TimeSeries.add('test', {'type': 'boolean', 'aliases':['test1']})
         assert self.dbschema.wf_TimeSeries.type('test') == bool
@@ -67,14 +67,14 @@
         self.mdschema.Seismogram.clear_aliases(ss)
         assert not ss.is_defined('t0')
         assert ss.is_defined('starttime')
-        
+
     def test_concept(self):
         assert self.dbschema.wf_TimeSeries.concept('_id') == 'ObjectId used to define a data object'
-        
+
     def test_has_alias(self):
         assert not self.dbschema.wf_TimeSeries.has_alias('_id')
         assert self.dbschema.wf_TimeSeries.has_alias('test')
-        
+
     def test_is_alias(self):
         assert not self.dbschema.wf_TimeSeries.is_alias('_id')
         assert self.dbschema.wf_TimeSeries.is_alias('test1')
@@ -86,7 +86,7 @@
     def test_keys(self):
         for k in self.dbschema.wf_TimeSeries.keys():
             if k != 'test':
-                assert k in self.dbschema.wf_Seismogram.keys() 
+                assert k in self.dbschema.wf_Seismogram.keys()
 
     def test_type(self):
         assert self.mdschema.TimeSeries.type('_id') == ObjectId
@@ -102,11 +102,7 @@
         assert self.mdschema.TimeSeries.unique_name('CMPINC') == 'channel_vang'
         assert self.dbschema.channel.unique_name('hang') == 'hang'
         assert self.mdschema.TimeSeries.unique_name('channel_vang') == 'channel_vang'
-<<<<<<< HEAD
-        with pytest.raises(MsPASSError, match = 'not defined'):
-=======
         with pytest.raises(MsPASSError, match='not defined'):
->>>>>>> 235f484d
             self.dbschema.channel.unique_name('test100')
 
     def test_DBSchemaDefinition_reference(self):
@@ -131,8 +127,8 @@
         assert self.mdschema.TimeSeries.writeable('net')
         assert not self.mdschema.TimeSeries.writeable('delta')
         assert self.mdschema.TimeSeries.readonly('delta')
-        
+
         with pytest.raises(MsPASSError, match = 'not defined'):
             self.mdschema.TimeSeries.set_readonly('test100')
         with pytest.raises(MsPASSError, match = 'not defined'):
-            self.mdschema.TimeSeries.set_writeable('test100')
+            self.mdschema.TimeSeries.set_writeable('test100')