--- conflicted
+++ resolved
@@ -64,7 +64,7 @@
 \param tw defines the data range to be extracted from parent.
 */
 TimeSeries WindowData(const TimeSeries& parent, const TimeWindow& tw);
-/* This set of procedures are ancessors of seismogram_helpers.   They 
+/* This set of procedures are ancessors of seismogram_helpers.   They
  * were moved to algorithms June 2020 for mspass */
 /*! \brief Return a new Seismogram in an arrival time (relative) refernce frame.
 
@@ -119,49 +119,43 @@
 **/
 std::shared_ptr<ThreeComponentEnsemble> ArrivalTimeReference
   (ThreeComponentEnsemble& din,std::string key, TimeWindow tw);
-<<<<<<< HEAD
 /*! \brief Extract one component from a 3C ensemble.
  *
- This function creates an ensemble of TimeSeries objects that are 
- a specified component extracted from an ensemble of 3C objects.  
+ This function creates an ensemble of TimeSeries objects that are
+ a specified component extracted from an ensemble of 3C objects.
  It clones the metadata of the parent for the output ensemble metadata.
- Each member is created by a call to the (overloaded) function that 
- extracts a component from each member of the parent.   That function 
- currently also clones the metadata.  That is notable as there are 
+ Each member is created by a call to the (overloaded) function that
+ extracts a component from each member of the parent.   That function
+ currently also clones the metadata.  That is notable as there are
  metadata components that make sense only on each side of the transformation.
- A notable problem at this writing is that the Seismogram converter 
- does not set hang and vang in the output.  This might cause downstream 
+ A notable problem at this writing is that the Seismogram converter
+ does not set hang and vang in the output.  This might cause downstream
  problems - REMOVE THIS COMMENT WHEN THAT IS FIXED.
 
  \param d - is the input ensemble.
  \param comp - is the component number to extract.
 
  \return Ensemble<TimeSeries> of component comp data.
- \exception Will throw a MsPASSError exception if the ensemble 
+ \exception Will throw a MsPASSError exception if the ensemble
    input is incompatible or the component number is not 0,1, or 2.
    */
 Ensemble<TimeSeries> ExtractComponent(const Ensemble<Seismogram>& d,
-                const unsigned int comp);
-=======
+	const unsigned int comp);
 /*! \brief Sparse time domain convolution.
-
-Sometimes with modeling we have an data series (d) that is sparse 
-that we want to convolve with a wavelet to produce a simulation data 
-for deconvolution.   This small function implements a sparse convolution 
-algorithm in the time domain.  It uses a daxpy sum only summing components 
-of d testing nonzero.  
-
-Note if d is not sparse this reduces to normal convolution with a daxpy 
-algorithm.  The cost is marginally higher than a dense time domain 
-convolution, especially if the size of the wavelet is larger since then 
+Sometimes with modeling we have an data series (d) that is sparse
+that we want to convolve with a wavelet to produce a simulation data
+for deconvolution.   This small function implements a sparse convolution
+algorithm in the time domain.  It uses a daxpy sum only summing components
+of d testing nonzero.
+Note if d is not sparse this reduces to normal convolution with a daxpy
+algorithm.  The cost is marginally higher than a dense time domain
+convolution, especially if the size of the wavelet is larger since then
 the sum over the size of the wavelet will dominate over the single test
 for zeros in d.
-
 \param wavelet is the wavelet to be convolved with d (not sparse)
-\param d is the sparse data vector (dominated by zeros). 
+\param d is the sparse data vector (dominated by zeros).
 */
 CoreSeismogram sparse_convolve(const CoreTimeSeries& wavelet,
-        const CoreSeismogram& d);
->>>>>>> 415ecf3a
+				const CoreSeismogram& d);
 }//End mspass namespace encapsulation
 #endif