#include <fstream>
#include <exception>
#include <functional>
#include <boost/any.hpp>
#include <mspass/utility/MsPASSError.h>
#include <mspass/utility/AttributeMap.h>
#include <mspass/utility/SphericalCoordinate.h>
#include <mspass/seismic/SlownessVector.h>
#include <mspass/seismic/TimeWindow.h>
#include <mspass/utility/Metadata.h>
#include <mspass/utility/AntelopePf.h>
//Note this loads BasicTimeSeries that is used also by Seismogram and TimeSeries
#include <mspass/seismic/TimeSeries.h>
#include <mspass/seismic/Seismogram.h>
#include <mspass/utility/MetadataDefinitions.h>
#include <mspass/algorithms/algorithms.h>
#include <pybind11/pybind11.h>
#include <pybind11/stl.h>
#include <pybind11/stl_bind.h>

namespace pybind11 { namespace detail {
  template <> struct type_caster<boost::any> {
  public:
    PYBIND11_TYPE_CASTER(boost::any, _("boost::any"));
    bool load(handle src, bool) {
      /*Always return false since we are not converting
        any PyObject into boost::any.
        */
      return false;
    }
    static handle cast(boost::any src, return_value_policy /* policy */, handle /* parent */) {
      auto it = toPythonMap.find(src.type());
      if(it != toPythonMap.end()){
        return it->second(src);
      }else{
        std::cerr << "WARNING: Could not convert directly to Python type. Trying to cast as pybind11::object." << std::endl;
        return boost::any_cast<pybind11::object>(src);
      }
    }
  private:
    static std::map<std::type_index, std::function<handle(boost::any const&)>> toPythonMap;
    static std::map<std::type_index, std::function<handle(boost::any const&)>> createToPythonMap() {
      std::map<std::type_index, std::function<handle(boost::any const&)>> m;
      m[typeid(long)]        = [](boost::any const& x) { return PyLong_FromLong(boost::any_cast<long>(x));};
      m[typeid(int)]         = [](boost::any const& x) { return PyLong_FromLong(boost::any_cast<int>(x));};
      m[typeid(double)]      = [](boost::any const& x) { return PyFloat_FromDouble(boost::any_cast<double>(x));};
      m[typeid(bool)]        = [](boost::any const& x) { return PyBool_FromLong(boost::any_cast<bool>(x));};
      m[typeid(std::string)] = [](boost::any const& x) { return PyUnicode_FromString(boost::any_cast<std::string>(x).c_str());};
      return m;
    }
  };
  std::map<std::type_index, std::function<handle(boost::any const&)>>
  type_caster<boost::any>::toPythonMap = type_caster<boost::any>::createToPythonMap();
}} // namespace pybind11::detail

namespace py=pybind11;

using std::exception;
using mspass::AttributeMap;
using mspass::SphericalCoordinate;
using mspass::SlownessVector;
using mspass::TimeWindow;
using mspass::MDtype;
using mspass::BasicMetadata;
using mspass::Metadata;
using mspass::AntelopePf;
using mspass::Metadata_typedef;
using mspass::TimeReferenceType;
using mspass::BasicTimeSeries;
using mspass::CoreTimeSeries;
using mspass::TimeSeries;
using mspass::CoreSeismogram;
using mspass::dmatrix;
using mspass::Seismogram;
using mspass::MsPASSError;
using mspass::ErrorSeverity;
using mspass::LogData;
using mspass::ErrorLogger;
using mspass::pfread;
using mspass::MDDefFormat;
using mspass::MetadataDefinitions;
<<<<<<< HEAD
using mspass::MsPASSCoreTS;
=======
using mspass::agc;
>>>>>>> 81a92364
/* We enable this gem for reasons explain in the documentation for pybinde11
at this url:  https://pybind11.readthedocs.io/en/master/advanced/cast/stl.html
Upshot is we need the py::bind line at the start of the module definition.
Note a potential issue is any vector<double> in this module will share this
binding.  Don't think there are any collisions on the C side but worth a warning*/
PYBIND11_MAKE_OPAQUE(std::vector<double>);

/* This is what the pybind11 documentation calls a trampoline class for
needed to handle virtual function in the abstract base class BasicMetadata. */

class PyBasicMetadata : public BasicMetadata
{
public:
  using BasicMetadata::BasicMetadata;
  int get_int(const std::string key) const override
  {
    PYBIND11_OVERLOAD_PURE(
      int,
      mspass::BasicMetadata,
      get_int,
      key
    );
  };
  double get_double(const std::string key) const override
  {
    PYBIND11_OVERLOAD_PURE(
      double,
      mspass::BasicMetadata,
      get_double,
      key
    );
  };
  bool get_bool(const std::string key) const override
  {
    PYBIND11_OVERLOAD_PURE(
      bool,
      mspass::BasicMetadata,
      get_bool,
      key
    );
  };
  std::string get_string(const std::string key) const override
  {
    PYBIND11_OVERLOAD_PURE(
      std::string,
      mspass::BasicMetadata,
      get_string,
      key
    );
  };
  void put(const std::string key,const double val) override
  {
    PYBIND11_OVERLOAD_PURE(
      void,
      mspass::BasicMetadata,
      put,
      key,
      val
    );
  };
  void put(const std::string key,const int val) override
  {
    PYBIND11_OVERLOAD_PURE(
      void,
      mspass::BasicMetadata,
      put,
      key,
      val
    );
  };
  void put(const std::string key,const bool val) override
  {
    PYBIND11_OVERLOAD_PURE(
      void,
      mspass::BasicMetadata,
      put,
      key,
      val
    );
  };
  void put(const std::string key,const std::string val) override
  {
    PYBIND11_OVERLOAD_PURE(
      void,
      mspass::BasicMetadata,
      put,
      key,
      val
    );
  };
};

/* Trampoline class for BasicTimeSeries */
class PyBasicTimeSeries : public BasicTimeSeries
{
public:
  using BasicTimeSeries::BasicTimeSeries;
  /* BasicTimeSeries has virtual methods that are not pure because
  forms that contain gap handlers need additional functionality.
  We thus use a different qualifier to PYBIND11_OVERLOAD macro here.
  i.e. omit the PURE part of the name*/
  void ator(const double tshift)
  {
    PYBIND11_OVERLOAD(
      void,
      mspass::BasicTimeSeries,
      ator,
      tshift);
  }
  void rtoa(const double tshift)
  {
    PYBIND11_OVERLOAD(
      void,
      mspass::BasicTimeSeries,
      ator,
      tshift);
  }
  void rota()
  {
    PYBIND11_OVERLOAD(
      void,
      mspass::BasicTimeSeries,
      rtoa,

    );
  }
  void shift(const double dt)
  {
    PYBIND11_OVERLOAD(
      void,
      mspass::BasicTimeSeries,
      shift,
      dt);
  }
  double time_reference() const
  {
    PYBIND11_OVERLOAD(
      double,
      mspass::BasicTimeSeries,
      time_reference,
    );
  }
};
PYBIND11_MODULE(mspasspy,m)
{
  py::bind_vector<std::vector<double>>(m, "Vector");

  py::class_<mspass::SphericalCoordinate>(m,"SphericalCoordinate","Enscapsulates concept of spherical coordinates")
    .def_readwrite("radius", &mspass::SphericalCoordinate::radius,"R of spherical coordinates")
    .def_readwrite("theta", &mspass::SphericalCoordinate::theta,"zonal angle of spherical coordinates")
    .def_readwrite("phi", &mspass::SphericalCoordinate::phi,"azimuthal angle of spherical coordinates")
  ;

  py::class_<mspass::SlownessVector>(m,"SlownessVector","Encapsulate concept of slowness vector describing wave propagation")
    .def(py::init<const double, const double, const double>())
    .def("mag",&SlownessVector::mag,"Return the magnitude of the slowness vector")
    .def("azimuth",&SlownessVector::azimuth,"Return the azimuth of propagation defined by this slowness vector")
    .def("baz",&SlownessVector::baz,"Return the so called back azimuth defined by a slowness vector")
    .def_readwrite("ux",&SlownessVector::ux,"Slowness component in the x (Easting) direction")
    .def_readwrite("uy",&SlownessVector::uy,"Slowness component in the y (Northing) direction")
  ;

  py::class_<mspass::TimeWindow>(m,"TimeWindow","Simple description of a time window")
    .def(py::init<const double, const double>(),"Construct from start and end time")
    .def("shift",&TimeWindow::shift,"Shift the reference time by a specified number of seconds")
    .def("length",&TimeWindow::length,"Return the size of the window in seconds")
    .def_readwrite("start",&TimeWindow::start,"Start time of the window")
    .def_readwrite("end",&TimeWindow::end,"End time of the window")
  ;

  py::class_<mspass::BasicMetadata,PyBasicMetadata>(m,"BasicMetadata")
    .def(py::init<>())
    .def("get_double",&mspass::BasicMetadata::get_double,py::return_value_policy::automatic)
    .def("get_int",&mspass::BasicMetadata::get_int)
    .def("get_bool",&mspass::BasicMetadata::get_bool)
    .def("get_string",&mspass::BasicMetadata::get_string)
    .def("put",py::overload_cast<const std::string,const double>(&BasicMetadata::put))
    .def("put",py::overload_cast<const std::string,const bool>(&BasicMetadata::put))
    .def("put",py::overload_cast<const std::string,const int>(&BasicMetadata::put))
    .def("put",py::overload_cast<const std::string,const std::string>(&BasicMetadata::put))
  ;
  py::enum_<mspass::MDtype>(m,"MDtype")
    .value("Real",MDtype::Real)
    .value("Real32",MDtype::Real32)
    .value("Double",MDtype::Double)
    .value("Real64",MDtype::Real64)
    .value("Integer",MDtype::Integer)
    .value("Int32",MDtype::Int32)
    .value("Long",MDtype::Long)
    .value("Int64",MDtype::Int64)
    .value("String",MDtype::String)
    .value("Boolean",MDtype::Boolean)
    .value("Invalid",MDtype::Invalid)
  ;
  py::class_<mspass::Metadata,mspass::BasicMetadata>(m,"Metadata")
    .def(py::init<>())
    .def(py::init<std::ifstream&,const std::string>())
    .def("get_double",&mspass::Metadata::get_double,"Retrieve a real number by a specified key")
    .def("get_int",&mspass::Metadata::get_int,"Return an integer number by a specified key")
    .def("get_long",&mspass::Metadata::get_long,"Return a long integer by a specified key")
    .def("get_bool",&mspass::Metadata::get_bool,"Return a (C) boolean defined by a specified key")
    .def("get_string",&mspass::Metadata::get_string,"Return a string indexed by a specified key")
    .def("get",&mspass::Metadata::get_any,"Return the value indexed by a specified key")
    /* These use a feature I not able to make work.   They are supposed to
    require c14 but even when I turn that on all of these cause hard to
    understand (for me anyway) compilation errors.   For now will use the
    more inefficient method where the overloads are tried sequentially.  */
    .def("put",py::overload_cast<const std::string,const double>(&BasicMetadata::put))
    .def("put",py::overload_cast<const std::string,const bool>(&BasicMetadata::put))
    .def("put",py::overload_cast<const std::string,const int>(&BasicMetadata::put))
    .def("put",py::overload_cast<const std::string,const std::string>(&BasicMetadata::put))
    .def("keys",&Metadata::keys,"Return a list of the keys of all defined attributes")
    .def("modified",&Metadata::modified,"Return a list of all attributes that have been changes since construction")
    .def("is_defined",&Metadata::is_defined,"Test if a key has a value set")
    .def("clear",&Metadata::clear,"Clears contents associated with a key")
    .def(py::self += py::self)
    .def(py::self + py::self)
  ;

  py::class_<mspass::AntelopePf,Metadata>(m,"AntelopePf")
    .def(py::init<>())
    .def(py::init<std::string>(),"Construct from a file")
    .def(py::init<std::list<string>>(),"Construct from a list of strings defining lines to be parsed")
    .def("get_tbl",&mspass::AntelopePf::get_tbl,"Fetch contents of a block of the pf file defined by Tbl&")
    .def("get_branch",&mspass::AntelopePf::get_branch,"Fetch contents of a block of the pf defined by an Arr&")
    .def("arr_keys",&mspass::AntelopePf::arr_keys,"Return a list of all branch (&Arr) keys")
    .def("tbl_keys",&mspass::AntelopePf::tbl_keys,"Fetch a list of keys for all &Tbl blocks")
    .def("ConvertToMetadata",&mspass::AntelopePf::ConvertToMetadata,"Convert to a flat Metadata space (no branches)")
  ;

  py::class_<mspass::Metadata_typedef>(m,"Metadata_typedef")
    .def(py::init<>())
    .def_readwrite("tag",&Metadata_typedef::tag,"Name key for this metadata")
    .def_readwrite("mdt",&Metadata_typedef::mdt,"Type of any value associated with this key")
  ;

  py::enum_<mspass::TimeReferenceType>(m,"TimeReferenceType")
    .value("Relative",TimeReferenceType::Relative)
    .value("UTC",TimeReferenceType::UTC)
  ;

  py::class_<mspass::BasicTimeSeries,PyBasicTimeSeries>(m,"BasicTimeSeries","Core common concepts for uniformly sampled 1D data")
    .def(py::init<>())
    .def("time",&mspass::BasicTimeSeries::time,"Return the computed time for a sample number (integer)")
    .def("sample_number",&mspass::BasicTimeSeries::sample_number,"Return the sample index number for a specified time")
    .def("endtime",&mspass::BasicTimeSeries::endtime,"Return the (computed) end time of a time series")
    .def("rtoa",py::overload_cast<const double>(&mspass::BasicTimeSeries::rtoa))
    .def("rtoa",py::overload_cast<>(&mspass::BasicTimeSeries::rtoa))
    .def("ator",&mspass::BasicTimeSeries::ator,"Switch time standard from absolute (UTC) to a relative time scale")
    .def("shift",&mspass::BasicTimeSeries::shift,"Shift time reference by a specified number of seconds")
    .def("time_reference",&mspass::BasicTimeSeries::time_reference,"Return time standard")
    .def_readwrite("live",&BasicTimeSeries::live,"True of data is valid, false if invalid")
    .def_readwrite("dt",&BasicTimeSeries::dt,"Sample interval")
    .def_readwrite("t0",&BasicTimeSeries::t0,"Time of sample 0")
    .def_readwrite("ns",&BasicTimeSeries::ns,"Number of samples in this time series")
    .def_readwrite("tref",&BasicTimeSeries::tref,"Defines time standard for this time series")
  ;
  py::class_<mspass::CoreTimeSeries,mspass::BasicTimeSeries,mspass::Metadata>(m,"CoreTimeSeries","Defines basic concepts of a scalar time series")
    .def(py::init<>())
    .def(py::init<const int>())
    .def(py::self += py::self)
    .def_readwrite("s",&CoreTimeSeries::s,"Actual samples are stored in this data vector")
  ;
  /* We need this definition to bind dmatrix to a numpy array as described
  in this section of pybind11 documentation:\
  https://pybind11.readthedocs.io/en/stable/advanced/pycpp/numpy.html
  Leans heavily on example here:
  https://github.com/pybind/pybind11/blob/master/tests/test_buffers.cpp
  */
  py::class_<mspass::dmatrix>(m, "dmatrix", py::buffer_protocol())
   .def(py::init<>())
   .def(py::init<int,int>())
   .def(py::init([](py::buffer const b) {
            py::buffer_info info = b.request();
            if (info.format != py::format_descriptor<double>::format() || info.ndim != 2)
                throw std::runtime_error("dmatrix python wrapper:  Incompatible buffer format!");
            auto v = new dmatrix(info.shape[0], info.shape[1]);
            memcpy(v->get_address(0,0), info.ptr, sizeof(double) * v->rows() * v->columns());
            return v;
        }))
   .def_buffer([](mspass::dmatrix &m) -> py::buffer_info {
        return py::buffer_info(
            m.get_address(0,0),                               /* Pointer to buffer */
            sizeof(double),                          /* Size of one scalar */
            py::format_descriptor<double>::format(), /* Python struct-style format descriptor */
            2,                                      /* Number of dimensions */
            { m.rows(), m.columns() },                 /* Buffer dimensions */
            { sizeof(double),             /* Strides (in bytes) for each index - inverted from example*/
              sizeof(double) * m.rows() }
        );
      })
    .def("rows",&dmatrix::rows,"Rows in the matrix")
    .def("columns",&dmatrix::columns,"Columns in the matrix")
    .def("__getitem__", [](const dmatrix &m, std::pair<int, int> i) {
          if (i.first >= m.rows() || i.second >= m.columns())
              throw py::index_error();
          return m(i.first, i.second);
      })
      .def("__setitem__", [](dmatrix &m, std::pair<int, int> i, double v) {
          if (i.first >= m.rows() || i.second >= m.columns())
              throw py::index_error();
          m(i.first, i.second) = v;
      })
    ;
  py::class_<mspass::CoreSeismogram,mspass::BasicTimeSeries,mspass::Metadata>(m,"CoreSeismogram","Defines basic concepts of a three-component seismogram")
    .def(py::init<>())
    .def(py::init<const int>())
    .def(py::init<const std::vector<mspass::CoreTimeSeries>&,const int>())
    .def("rotate_to_standard",&CoreSeismogram::rotate_to_standard,"Transform data to cardinal coordinates")
    .def("rotate",py::overload_cast<SphericalCoordinate&>(&CoreSeismogram::rotate),"3D rotation defined by spherical coordinate angles")
    .def("rotate",py::overload_cast<const double[3]>(&CoreSeismogram::rotate),"3D rotation defined a unit vector direction")
    .def("rotate",py::overload_cast<const double>(&CoreSeismogram::rotate),"2D rotation about the vertical axis")
    /* The following pair of methods have adaptor issues for pybind11.
    I think they are best implemented with wrappers in Seismogram that work
    around the issue.  See README_Implementation_TODO */
    //.def("transform",&CoreSeismogram::transform)
    .def("free_surface_tranformation",&CoreSeismogram::free_surface_transformation,"Apply free surface transformation operator to data")
    //.def("transformation_matrix",&CoreSeismogram::transformation_matrix)
    .def(py::self += py::self)
    /* Place holder for data array.   Probably want this exposed through
    Seismogram api */
    .def_readwrite("u",&CoreSeismogram::u)
  ;
  m.def("ArrivalTimeReference",&mspass::ArrivalTimeReference,"Shifts data so t=0 is a specified arrival time",
      py::return_value_policy::copy,
      py::arg("d"),
      py::arg("key"),
      py::arg("window")
  );
  py::enum_<mspass::ErrorSeverity>(m,"ErrorSeverity")
    .value("Fatal",ErrorSeverity::Fatal)
    .value("Invalid",ErrorSeverity::Invalid)
    .value("Suspect",ErrorSeverity::Suspect)
    .value("Complaint",ErrorSeverity::Complaint)
    .value("Debug",ErrorSeverity::Debug)
    .value("Informational",ErrorSeverity::Informational)
  ;
  py::class_<std::exception>(m,"std_exception")
    .def("what",&std::exception::what)
  ;
  py::class_<mspass::MsPASSError,std::exception>(m,"MsPASSError")
    .def(py::init<>())
    .def(py::init<const std::string,const char *>())
    .def(py::init<const std::string,mspass::ErrorSeverity>())
    .def("what",&mspass::MsPASSError::what)
  ;
  m.def("pfread",&mspass::pfread,"parameter file reader",
      py::return_value_policy::copy,
      py::arg("pffile")
  );
  m.def("get_mdlist",&mspass::get_mdlist,"retrieve list with keys and types",
    py::return_value_policy::copy
  );
  py::enum_<mspass::MDDefFormat>(m,"MDDefFormat")
    .value("PF",MDDefFormat::PF)
    .value("SimpleText",MDDefFormat::SimpleText)
  ;
  py::class_<mspass::MetadataDefinitions>(m,"MetadataDefinitions","Load a catalog of valid metadata names with types defined")
    .def(py::init<>())
    .def(py::init<std::string,mspass::MDDefFormat>())
    .def("concept",&mspass::MetadataDefinitions::concept,"Return a string with a brief description of the concept this attribute captures")
    .def("type",&mspass::MetadataDefinitions::type,"Return a description of the type of this attribute")
    .def("add",&mspass::MetadataDefinitions::add,"Append a new attribute to the catalog")
    .def("has_alias",&mspass::MetadataDefinitions::has_alias,"Returns true if a specified key as an alterate name - alias")
    .def("aliases",&mspass::MetadataDefinitions::aliases,"Return a list of aliases for a particular key")
    .def("unique_name",&mspass::MetadataDefinitions::unique_name,"Returns the unique key name associated with an alias")
    .def("add_alias",&mspass::MetadataDefinitions::add_alias,"Add an alias for a particular atrribute key")
    .def("keys",&mspass::MetadataDefinitions::keys,"Return a list of all valid keys")
    .def(py::self += py::self)
  ;
/* These are needed for mspass extensions of Core data objects */
  py::class_<mspass::LogData>(m,"LogData","Many mspass create error and log messages with this structure")
    .def(py::init<>())
    .def(py::init<int,std::string,mspass::MsPASSError&>())
    .def_readwrite("job_id",&LogData::job_id,"Return the job id defined for this log message")
    .def_readwrite("p_id",&LogData::p_id,"Return the process id of the procedure that threw the defined message")
    .def_readwrite("algorithm",&LogData::algorithm,"Return the algorithm of the procedure that threw the defined message")
    .def_readwrite("badness",&LogData::badness,"Return a error level code")
    .def_readwrite("message",&LogData::message,"Return the actual posted message")
  ;
  py::class_<mspass::ErrorLogger>(m,"ErrorLogger","Used to post any nonfatal errors without aborting a program of family of parallel programs")
    .def(py::init<>())
    .def(py::init<int,std::string>())
    .def("set_job_id",&mspass::ErrorLogger::set_job_id)
    .def("set_algorithm",&mspass::ErrorLogger::set_algorithm)
    .def("get_job_id",&mspass::ErrorLogger::get_job_id)
    .def("get_algorithm",&mspass::ErrorLogger::get_algorithm)
<<<<<<< HEAD
    .def("log_error",py::overload_cast<const MsPASSError&>(&mspass::ErrorLogger::log_error),"log error thrown as MsPASSError")
    .def("log_error",py::overload_cast<const std::string,const ErrorSeverity>(&mspass::ErrorLogger::log_error),"log a message at a specified severity level")
=======
    .def("log_error",py::overload_cast<mspass::MsPASSError&>
            (&ErrorLogger::log_error))
    .def("log_error",
        py::overload_cast<const std::string, const mspass::ErrorSeverity>
            (&ErrorLogger::log_error))
>>>>>>> 81a92364
    .def("log_verbose",&mspass::ErrorLogger::log_verbose)
    .def("get_error_log",&mspass::ErrorLogger::get_error_log)
    .def("size",&mspass::ErrorLogger::size)
    .def("worst_errors",&mspass::ErrorLogger::worst_errors)
  ;
  py::class_<mspass::MsPASSCoreTS>(m,
               "MsPASSCoreTS","class to extend a data object to integrate with MongoDB")
    .def(py::init<>())
    .def("set_id",&mspass::MsPASSCoreTS::set_id,"Set the mongodb unique id to associate with this object")
    .def("get_id",&mspass::MsPASSCoreTS::get_id,"Return the mongodb uniqueid associated with a data object")
    .def_readwrite("elog",&mspass::MsPASSCoreTS::elog,"Error logger object");
  /* These two APIs are incomplete but are nontheless mostly wrappers for
  Core versions of same */
  py::class_<mspass::TimeSeries,mspass::CoreTimeSeries,mspass::MsPASSCoreTS>
                                                (m,"TimeSeries")
    .def(py::init<>())
    .def(py::init<CoreTimeSeries,std::string>())
    ;
  py::class_<mspass::Seismogram,mspass::CoreSeismogram,mspass::MsPASSCoreTS>
                                                (m,"Seismogram")
    .def(py::init<>())
    .def(py::init<CoreSeismogram,std::string>())
    ;
  /* For now algorithm functions will go here.  These may eventually be 
     moved to a different module. */
  m.def("agc",&mspass::agc,"Automatic gain control a Seismogram",
    py::return_value_policy::copy,
    py::arg("d"),
    py::arg("twin") )
  ;
}<|MERGE_RESOLUTION|>--- conflicted
+++ resolved
@@ -79,11 +79,9 @@
 using mspass::pfread;
 using mspass::MDDefFormat;
 using mspass::MetadataDefinitions;
-<<<<<<< HEAD
 using mspass::MsPASSCoreTS;
-=======
 using mspass::agc;
->>>>>>> 81a92364
+
 /* We enable this gem for reasons explain in the documentation for pybinde11
 at this url:  https://pybind11.readthedocs.io/en/master/advanced/cast/stl.html
 Upshot is we need the py::bind line at the start of the module definition.
@@ -471,16 +469,8 @@
     .def("set_algorithm",&mspass::ErrorLogger::set_algorithm)
     .def("get_job_id",&mspass::ErrorLogger::get_job_id)
     .def("get_algorithm",&mspass::ErrorLogger::get_algorithm)
-<<<<<<< HEAD
-    .def("log_error",py::overload_cast<const MsPASSError&>(&mspass::ErrorLogger::log_error),"log error thrown as MsPASSError")
-    .def("log_error",py::overload_cast<const std::string,const ErrorSeverity>(&mspass::ErrorLogger::log_error),"log a message at a specified severity level")
-=======
-    .def("log_error",py::overload_cast<mspass::MsPASSError&>
-            (&ErrorLogger::log_error))
-    .def("log_error",
-        py::overload_cast<const std::string, const mspass::ErrorSeverity>
-            (&ErrorLogger::log_error))
->>>>>>> 81a92364
+    .def("log_error",py::overload_cast<const mspass::MsPASSError&>(&mspass::ErrorLogger::log_error),"log error thrown as MsPASSError")
+    .def("log_error",py::overload_cast<const std::string,const mspass::ErrorSeverity>(&mspass::ErrorLogger::log_error),"log a message at a specified severity level")
     .def("log_verbose",&mspass::ErrorLogger::log_verbose)
     .def("get_error_log",&mspass::ErrorLogger::get_error_log)
     .def("size",&mspass::ErrorLogger::size)
