--- conflicted
+++ resolved
@@ -389,13 +389,8 @@
       .def(py::init<const CoreTimeSeries&>())
       .def(py::init<const BasicTimeSeries&,const Metadata&>())
       .def(py::init<const CoreTimeSeries&,const std::string>())
-<<<<<<< HEAD
-      /* Not certain we should have this in the python api.  It is used in pickle interface but doesn't seem
-	helpful for python.  Uncomment if this proves false.
-=======
       /* Not certain we should have this in the python api.  It is used in pickle interface but doesn't seem 
 	helpful for python.  Uncomment if this proves false. 
->>>>>>> 73a60fdc
       .def(py::init<const BasicTimeSeries&, const Metadata&, const ErrorLogger&, const ProcessingHistory&,
 		const std::vector<double>&>())
 	*/
