--- conflicted
+++ resolved
@@ -501,32 +501,8 @@
 void CNR3CDecon::compute_gwl_inverse()
 {
   try{
-<<<<<<< HEAD
-    /* Copy wavelet because in interactive use process could be called repeatedly
-     * without a call to a new loadwavelet - In fact that would be common for
-     * an array method where the same wavelet was used repeatedly */
-    TimeSeries work(wavelet);
-    //DEBUG
-    cerr << "Entered process - wavelet ns="<<wavelet.ns<<" t0="<<wavelet.t0<<endl;
-    /* First we compute the wavelet inverse as it is used to compute
-    the solution for all three components.   We could gain some efficiency
-    by assuming wavelet had already been tapered, but doing it here makes
-    the algorithm much clearer. */
-    if(taper_data) wavelet_taper->apply(work);
-    //DEBUG - work size should be nfft testing that with print statement
-    cerr << "nfft size here="<<FFTDeconOperator::nfft<<endl;
-    ComplexArray cwvec(work.ns,work.s);
-    /*
-    vector<double> wvec;
-    wvec.reserve(FFTDeconOperator::nfft);
-    for(i=0;i<work.ns;++i) wvec.push_back(work.s[i]);
-    for(i=work.ns;i<FFTDeconOperator::nfft;++i) wvec.push_back(0.0);
-    ComplexArray cwvec(FFTDeconOperator::nfft,wvec);
-    */
-=======
     if(taper_data) wavelet_taper->apply(this->wavelet);
     ComplexArray cwvec(this->wavelet.ns,this->wavelet.s);
->>>>>>> b71a04b8
     gsl_fft_complex_forward(cwvec.ptr(),1,FFTDeconOperator::nfft,
           wavetable,workspace);
     /* This computes the (regularized) denominator for the decon operator*/
@@ -541,16 +517,7 @@
     double scaled_noise_floor=noise_floor*sqrt(*maxnoise);
     wavelet_snr.clear();
     int nreg(0);
-<<<<<<< HEAD
-    //DEBUG - testing water level add on
-    double wavelet_rms=cwvec.rms();
-
-    //DEBUG
-    cout << "unscaled noise amplitude spectrum"<<endl;
-    for(j=0;j<FFTDeconOperator::nfft;++j)
-=======
     for(int j=0;j<FFTDeconOperator::nfft;++j)
->>>>>>> b71a04b8
     {
       double *z=cwvec.ptr(j);
       double re=(*z);
@@ -569,13 +536,6 @@
       wavelet_snr.push_back(snr);
       if(snr<snr_regularization_floor)
       {
-<<<<<<< HEAD
-        //double scale=(damp*damp*namp*namp)/(amp*amp);
-        double scale=snr_regularization_floor*namp/amp;
-        //TEST - hack revert to water level with frozen value
-        //double wlv(0.001);  //frozen for test
-        //if(amp/wavelet_rms<wlv) scale=wlv*wavelet_rms/amp;
-=======
         double scale;
         if(namp<scaled_noise_floor)
         {
@@ -585,7 +545,6 @@
         {
           scale=snr_regularization_floor*namp/amp;
         }
->>>>>>> b71a04b8
         re *= scale;
         im *= scale;
         *z = re;
