#include "mspass/utility/ErrorLogger.h"
using namespace mspass;
namespace mspass
{
/* First code for the LogData class that are too long for inline */
LogData::LogData(const int jid, const std::string alg,
  const mspass::MsPASSError& merr)
{
  job_id=jid;
  p_id=getpid();
  algorithm=alg;
  message=merr.message;
  badness=merr.badness;
}
ostream& operator<<(ostream& ofs, LogData& ld)
{
  switch(ld.badness)
  {
    case ErrorSeverity::Fatal:
      ofs<<"Fatal ";
      break;
    case ErrorSeverity::Invalid:
      ofs<<"Invalid ";
      break;
    case ErrorSeverity::Complaint:
      ofs<<"Complaint ";
      break;
    case ErrorSeverity::Debug:
      ofs<<"Debug ";
      break;
    case ErrorSeverity::Informational:
      ofs<<"Informational ";
      break;
    default:
      ofs<<"Undefined"<<endl;
  }
  ofs<<ld.job_id<<" "<<ld.p_id<<" "<<ld.algorithm
      <<" "<<ld.message<<endl;
  return ofs;
}
/* Now the code for the ErrorLogger class */
ErrorLogger::ErrorLogger(const ErrorLogger& parent)
{
  job_id=parent.job_id;
  /* Just copy this.  Could call getpid every time, but the only way I can
  conceive that would be an issue is if the entry were serialized and sent
  somewhere through something like mpi.   A copy is a copy so seems best to
  clone this not ask for confusion. */
  algorithm=parent.algorithm;
  allmessages=parent.allmessages;
}
ErrorLogger& ErrorLogger::operator=(const ErrorLogger& parent)
{
  if(this!=&parent)
  {
    job_id=parent.job_id;
    algorithm=parent.algorithm;
    allmessages=parent.allmessages;
  }
  return *this;
}
int ErrorLogger::log_error(const mspass::MsPASSError& merr)
{
  LogData thislog(this->job_id,this->algorithm,merr);
  allmessages.push_back(thislog);
  return allmessages.size();
}
<<<<<<< HEAD
int ErrorLogger::log_verbose(const std::string mess)
=======
int ErrorLogger::log_error(const std::string mess,const ErrorSeverity es)
>>>>>>> 81a92364
{
  LogData entry;
  entry.job_id=this->job_id;
  entry.p_id=getpid();
  entry.algorithm=this->algorithm;
  entry.message=mess;
  entry.badness=es;
  allmessages.push_back(entry);
  return allmessages.size();

}
/* This method needs to return a list of the highest ranking
errors in the log.   This is a bit tricky because we specify badness with
an enum.   It seems dangerous to depend upon the old (I think depricated)
equivalence of an enum with an ordered list of ints.   Hence, we have a
bit of an ugly algorithm here.  The algorithm is a memory hog and would be
a bad idea if the log got huge, but for the indended use in mspass that
should never happen.  User beware if transported though - glp 9/28/2019.*/
list<LogData> ErrorLogger::worst_errors()
{
  /* Return immediately if the messages container is empty. */
  if(allmessages.size()<=0) return allmessages;
  list<LogData> flist,ivlist,slist,clist,dlist,ilist;
  list<LogData>::iterator aptr;
  for(aptr=allmessages.begin();aptr!=allmessages.end();++aptr)
  {
    switch(aptr->badness)
    {
      case ErrorSeverity::Fatal:
        flist.push_back(*aptr);
        break;
      case ErrorSeverity::Invalid:
        ivlist.push_back(*aptr);
        break;
      case ErrorSeverity::Suspect:
        slist.push_back(*aptr);
        break;
      case ErrorSeverity::Complaint:
        clist.push_back(*aptr);
        break;
      case ErrorSeverity::Debug:
        dlist.push_back(*aptr);
        break;
      case ErrorSeverity::Informational:
      default:
        ilist.push_back(*aptr);
    };
  }
  if(flist.size()>0) return flist;
  if(ivlist.size()>0) return ivlist;
  if(slist.size()>0) return slist;
  if(clist.size()>0) return clist;
  if(dlist.size()>0) return dlist;
  return ilist;
}
}<|MERGE_RESOLUTION|>--- conflicted
+++ resolved
@@ -65,22 +65,19 @@
   allmessages.push_back(thislog);
   return allmessages.size();
 }
-<<<<<<< HEAD
+int ErrorLogger::log_error(const std::string mess,
+  const mspass::ErrorSeverity level=ErrorSeverity::Invalid)
+{
+  MsPASSError err(mess,level);
+  int count=this->log_error(err);
+  return count;
+}
 int ErrorLogger::log_verbose(const std::string mess)
-=======
-int ErrorLogger::log_error(const std::string mess,const ErrorSeverity es)
->>>>>>> 81a92364
 {
-  LogData entry;
-  entry.job_id=this->job_id;
-  entry.p_id=getpid();
-  entry.algorithm=this->algorithm;
-  entry.message=mess;
-  entry.badness=es;
-  allmessages.push_back(entry);
-  return allmessages.size();
-
-}
+  int count;
+  count=this->log_error(mess,ErrorSeverity::Informational);
+  return count;
+};
 /* This method needs to return a list of the highest ranking
 errors in the log.   This is a bit tricky because we specify badness with
 an enum.   It seems dangerous to depend upon the old (I think depricated)
