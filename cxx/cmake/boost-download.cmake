cmake_minimum_required(VERSION 3.4)

project(boost-download NONE)

include(ExternalProject)

ExternalProject_Add(
  boost
  SOURCE_DIR "@BOOST_DOWNLOAD_ROOT@/boost-src"
  URL
    https://dl.bintray.com/boostorg/release/1.71.0/source/boost_1_71_0.tar.gz
  URL_HASH
    SHA256=96b34f7468f26a141f6020efb813f1a2f3dfb9797ecf76a7d7cbd843cc95f5bd
  CONFIGURE_COMMAND ./bootstrap.sh --prefix=${PROJECT_BINARY_DIR}
<<<<<<< HEAD
  BUILD_COMMAND ./b2 cxxflags=-fPIC --with-python
=======
  BUILD_COMMAND ./b2 -j 8
>>>>>>> 21a8ed0f
  BUILD_IN_SOURCE 1
  INSTALL_COMMAND ./b2 install
  TEST_COMMAND ""
  )<|MERGE_RESOLUTION|>--- conflicted
+++ resolved
@@ -12,11 +12,7 @@
   URL_HASH
     SHA256=96b34f7468f26a141f6020efb813f1a2f3dfb9797ecf76a7d7cbd843cc95f5bd
   CONFIGURE_COMMAND ./bootstrap.sh --prefix=${PROJECT_BINARY_DIR}
-<<<<<<< HEAD
-  BUILD_COMMAND ./b2 cxxflags=-fPIC --with-python
-=======
-  BUILD_COMMAND ./b2 -j 8
->>>>>>> 21a8ed0f
+  BUILD_COMMAND ./b2 cxxflags=-fPIC --with-python -j 8
   BUILD_IN_SOURCE 1
   INSTALL_COMMAND ./b2 install
   TEST_COMMAND ""
