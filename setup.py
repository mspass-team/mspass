import os
import re
import sys
import platform
import subprocess

from setuptools import setup, Extension, find_namespace_packages
from setuptools.command.build_ext import build_ext
from distutils.version import LooseVersion
from distutils import dir_util

setup_path = os.path.abspath(__file__)
os.chdir(os.path.normpath(os.path.join(setup_path, os.pardir)))

dir_util.copy_tree("data", "python/mspasspy/data")

class CMakeExtension(Extension):
    def __init__(self, name, sourcedir='cxx'):
        Extension.__init__(self, name, sources=[])
        self.sourcedir = os.path.abspath(sourcedir)


class CMakeBuild(build_ext):
    def run(self):
        try:
            out = subprocess.check_output(['cmake', '--version'])
        except OSError:
            raise RuntimeError("CMake must be installed to build the following extensions: " +
                               ", ".join(e.name for e in self.extensions))

        if platform.system() == "Windows":
            cmake_version = LooseVersion(re.search(r'version\s*([\d.]+)', out.decode()).group(1))
            if cmake_version < '3.1.0':
                raise RuntimeError("CMake >= 3.1.0 is required on Windows")

        for ext in self.extensions:
            self.build_extension(ext)

    def build_extension(self, ext):
        extdir = os.path.abspath(os.path.dirname(self.get_ext_fullpath(ext.name)))
        cmake_args = ['-DCMAKE_LIBRARY_OUTPUT_DIRECTORY=' + extdir,
                      '-DPYTHON_EXECUTABLE=' + sys.executable]

        cfg = 'Debug' if self.debug else 'Release'
        build_args = ['--config', cfg]

        if platform.system() == "Windows":
            cmake_args += ['-DCMAKE_LIBRARY_OUTPUT_DIRECTORY_{}={}'.format(cfg.upper(), extdir)]
            if sys.maxsize > 2**32:
                cmake_args += ['-A', 'x64']
            build_args += ['--', '/m']
        else:
            cmake_args += ['-DCMAKE_BUILD_TYPE=' + cfg]
            build_args += ['--', '-j4']

        env = os.environ.copy()
        env['CXXFLAGS'] = '{} -DVERSION_INFO=\\"{}\\"'.format(env.get('CXXFLAGS', ''),
                                                              self.distribution.get_version())
        if not os.path.exists(self.build_temp):
            os.makedirs(self.build_temp)
        subprocess.check_call(['cmake', ext.sourcedir] + cmake_args, cwd=self.build_temp, env=env)
        subprocess.check_call(['cmake', '--build', '.'] + build_args, cwd=self.build_temp)

setup(
    name='mspasspy',
    version='0.0.1',
    author='Ian Wang',
    author_email='yinzhi.wang.cug@gmail.com',
    description='Massive Parallel Analysis System for Seismologists',
    long_description='',
    ext_modules=[CMakeExtension('mspasspy.ccore')],
    cmdclass=dict(build_ext=CMakeBuild),
    zip_safe=False,
    package_dir={"": "python"},
<<<<<<< HEAD
<<<<<<< HEAD
    packages=find_namespace_packages(where="python", include=["mspasspy.*"]),
=======
    packages=find_namespace_packages(where="python", include=["mspasspy", "mspasspy.*"]),
>>>>>>> c17e6e6b
    package_data={'': ['*.yaml', '*.pf']},
    include_package_data=True,
=======
    packages=find_namespace_packages(where="python", include=["mspasspy", "mspasspy.*"]),
>>>>>>> add mspasspy itself as a package
    install_requires=['pyyaml']
)<|MERGE_RESOLUTION|>--- conflicted
+++ resolved
@@ -72,16 +72,8 @@
     cmdclass=dict(build_ext=CMakeBuild),
     zip_safe=False,
     package_dir={"": "python"},
-<<<<<<< HEAD
-<<<<<<< HEAD
-    packages=find_namespace_packages(where="python", include=["mspasspy.*"]),
-=======
     packages=find_namespace_packages(where="python", include=["mspasspy", "mspasspy.*"]),
->>>>>>> c17e6e6b
     package_data={'': ['*.yaml', '*.pf']},
     include_package_data=True,
-=======
-    packages=find_namespace_packages(where="python", include=["mspasspy", "mspasspy.*"]),
->>>>>>> add mspasspy itself as a package
     install_requires=['pyyaml']
 )