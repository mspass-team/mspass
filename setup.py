import os
import re
import sys
import platform
import subprocess

from setuptools import setup, Extension, find_namespace_packages
from setuptools.command.build_ext import build_ext
from distutils.version import LooseVersion
from distutils import dir_util

setup_path = os.path.abspath(__file__)
os.chdir(os.path.normpath(os.path.join(setup_path, os.pardir)))

dir_util.copy_tree("data", "python/mspasspy/data")

class CMakeExtension(Extension):
    def __init__(self, name, sourcedir='cxx'):
        Extension.__init__(self, name, sources=[])
        self.sourcedir = os.path.abspath(sourcedir)


class CMakeBuild(build_ext):
    def run(self):
        try:
            out = subprocess.check_output(['cmake', '--version'])
        except OSError:
            raise RuntimeError("CMake must be installed to build the following extensions: " +
                               ", ".join(e.name for e in self.extensions))

        if platform.system() == "Windows":
            cmake_version = LooseVersion(re.search(r'version\s*([\d.]+)', out.decode()).group(1))
            if cmake_version < '3.1.0':
                raise RuntimeError("CMake >= 3.1.0 is required on Windows")

        for ext in self.extensions:
            self.build_extension(ext)

    def build_extension(self, ext):
        extdir = os.path.abspath(os.path.dirname(self.get_ext_fullpath(ext.name)))
        cmake_args = ['-DCMAKE_LIBRARY_OUTPUT_DIRECTORY=' + extdir,
                      '-DPYTHON_EXECUTABLE=' + sys.executable]

        cfg = 'Debug' if self.debug else 'Release'
        build_args = ['--config', cfg]

        if platform.system() == "Windows":
            cmake_args += ['-DCMAKE_LIBRARY_OUTPUT_DIRECTORY_{}={}'.format(cfg.upper(), extdir)]
            if sys.maxsize > 2**32:
                cmake_args += ['-A', 'x64']
            build_args += ['--', '/m']
        else:
            cmake_args += ['-DCMAKE_BUILD_TYPE=' + cfg]
            build_args += ['--', '-j4']

        env = os.environ.copy()
        env['CXXFLAGS'] = '{} -DVERSION_INFO=\\"{}\\"'.format(env.get('CXXFLAGS', ''),
                                                              self.distribution.get_version())
        if not os.path.exists(self.build_temp):
            os.makedirs(self.build_temp)
        subprocess.check_call(['cmake', ext.sourcedir] + cmake_args, cwd=self.build_temp, env=env)
        subprocess.check_call(['cmake', '--build', '.'] + build_args, cwd=self.build_temp)

setup(
    name='mspasspy',
    version='0.0.1',
    author='Ian Wang',
    author_email='yinzhi.wang.cug@gmail.com',
    description='Massive Parallel Analysis System for Seismologists',
    long_description='',
    ext_modules=[CMakeExtension('mspasspy.ccore')],
    cmdclass=dict(build_ext=CMakeBuild),
    zip_safe=False,
    package_dir={"": "python"},
<<<<<<< HEAD
    packages=find_namespace_packages(where="python", include=["mspasspy", "mspasspy.*"]),
=======
    packages=find_namespace_packages(where="python", include=["mspasspy.*"]),
    package_data={'': ['*.yaml', '*.pf']},
    include_package_data=True,
>>>>>>> 83b27ada
    install_requires=['pyyaml']
)<|MERGE_RESOLUTION|>--- conflicted
+++ resolved
@@ -72,12 +72,8 @@
     cmdclass=dict(build_ext=CMakeBuild),
     zip_safe=False,
     package_dir={"": "python"},
-<<<<<<< HEAD
     packages=find_namespace_packages(where="python", include=["mspasspy", "mspasspy.*"]),
-=======
-    packages=find_namespace_packages(where="python", include=["mspasspy.*"]),
     package_data={'': ['*.yaml', '*.pf']},
     include_package_data=True,
->>>>>>> 83b27ada
     install_requires=['pyyaml']
 )